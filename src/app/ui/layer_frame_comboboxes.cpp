// Aseprite
// Copyright (C) 2019-2022  Igara Studio S.A.
// Copyright (C) 2016-2018  David Capello
//
// This program is distributed under the terms of
// the End-User License Agreement for Aseprite.

#ifdef HAVE_CONFIG_H
#include "config.h"
#endif

#include "app/ui/layer_frame_comboboxes.h"

#include "app/restore_visible_layers.h"
#include "app/site.h"
#include "doc/anidir.h"
#include "doc/layer.h"
#include "doc/selected_frames.h"
#include "doc/selected_layers.h"
#include "doc/slice.h"
#include "doc/sprite.h"
#include "doc/tag.h"
#include "ui/combobox.h"

namespace app {

const char* kWholeCanvas = "";
const char* kAllLayers = "";
const char* kAllFrames = "";
const char* kSelectedCanvas = "**selected-canvas**";
const char* kSelectedLayers = "**selected-layers**";
const char* kSelectedFrames = "**selected-frames**";

SliceListItem::SliceListItem(doc::Slice* slice)
  : ListItem("Slice: " + slice->name())
  , m_slice(slice)
{
  setValue(m_slice->name());
}

LayerListItem::LayerListItem(doc::Layer* layer)
  : ListItem(buildName(layer))
  , m_layer(layer)
{
  setValue(layer->name());
}

// static
std::string LayerListItem::buildName(const doc::Layer* layer)
{
  bool isGroup = layer->isGroup();
  std::string name;
  while (layer != layer->sprite()->root()) {
    if (!name.empty())
      name.insert(0, " > ");
    name.insert(0, layer->name());
    layer = layer->parent();
  }
  name.insert(0, isGroup ? "Group: ": "Layer: ");
  return name;
}

FrameListItem::FrameListItem(doc::Tag* tag)
  : ListItem("Tag: " + tag->name())
  , m_tag(tag)
{
  setValue(m_tag->name());
}

<<<<<<< HEAD
void fill_area_combobox(const doc::Sprite* sprite, ui::ComboBox* area, const std::string& defArea)
{
  int i = area->addItem("Canvas");
  dynamic_cast<ui::ListItem*>(area->getItem(i))->setValue(kWholeCanvas);

  i = area->addItem("Selection");
  dynamic_cast<ui::ListItem*>(area->getItem(i))->setValue(kSelectedCanvas);
  if (defArea == kSelectedCanvas)
    area->setSelectedItemIndex(i);

  for (auto slice : sprite->slices()) {
    if (slice->name().empty())
      continue;

    i = area->addItem(new SliceListItem(slice));
    if (defArea == slice->name())
      area->setSelectedItemIndex(i);
  }
}

void fill_layers_combobox(const doc::Sprite* sprite, ui::ComboBox* layers, const std::string& defLayer)
=======
void fill_layers_combobox(const doc::Sprite* sprite, ui::ComboBox* layers, const std::string& defLayer, const int defLayerIndex)
>>>>>>> 00be9afc
{
  int i = layers->addItem("Visible layers");
  dynamic_cast<ui::ListItem*>(layers->getItem(i))->setValue(kAllLayers);

  i = layers->addItem("Selected layers");
  dynamic_cast<ui::ListItem*>(layers->getItem(i))->setValue(kSelectedLayers);
  if (defLayer == kSelectedLayers)
    layers->setSelectedItemIndex(i);

  assert(layers->getItemCount() == kLayersComboboxExtraInitialItems);
  static_assert(kLayersComboboxExtraInitialItems == 2,
                "Update kLayersComboboxExtraInitialItems value to match the number of initial items in layers combobox");

  doc::LayerList layersList = sprite->allLayers();
  for (auto it=layersList.rbegin(), end=layersList.rend(); it!=end; ++it) {
    doc::Layer* layer = *it;
    i = layers->addItem(new LayerListItem(layer));
    if (defLayer == layer->name() && defLayerIndex == -1 ||
        defLayer == layer->name() && defLayerIndex == i-kLayersComboboxExtraInitialItems)
      layers->setSelectedItemIndex(i);
  }
}

void fill_frames_combobox(const doc::Sprite* sprite, ui::ComboBox* frames, const std::string& defFrame)
{
  int i = frames->addItem("All frames");
  dynamic_cast<ui::ListItem*>(frames->getItem(i))->setValue(kAllFrames);

  i = frames->addItem("Selected frames");
  dynamic_cast<ui::ListItem*>(frames->getItem(i))->setValue(kSelectedFrames);
  if (defFrame == kSelectedFrames)
    frames->setSelectedItemIndex(i);

  for (auto tag : sprite->tags()) {
    // Don't allow to select empty frame tags
    if (tag->name().empty())
      continue;

    i = frames->addItem(new FrameListItem(tag));
    if (defFrame == tag->name())
      frames->setSelectedItemIndex(i);
  }
}

void fill_anidir_combobox(ui::ComboBox* anidir, doc::AniDir defAnidir)
{
  static_assert(
    int(doc::AniDir::FORWARD) == 0 &&
    int(doc::AniDir::REVERSE) == 1 &&
    int(doc::AniDir::PING_PONG) == 2, "doc::AniDir has changed");

  anidir->addItem("Forward");
  anidir->addItem("Reverse");
  anidir->addItem("Ping-pong");
  anidir->setSelectedItemIndex(int(defAnidir));
}

void calculate_visible_layers(const Site& site,
                              const std::string& layersValue,
                              const int layersIndex,
                              RestoreVisibleLayers& layersVisibility)
{
  if (layersValue == kSelectedLayers) {
    if (!site.selectedLayers().empty()) {
      layersVisibility.showSelectedLayers(
        const_cast<Sprite*>(site.sprite()),
        site.selectedLayers());
    }
    else {
      layersVisibility.showLayer(const_cast<Layer*>(site.layer()));
    }
  }
  else if (layersValue != kAllLayers) {
    int i = site.sprite()->allLayersCount();
    // TODO add a getLayerByName
    for (doc::Layer* layer : site.sprite()->allLayers()) {
      i--;
      if (layer->name() == layersValue && layersIndex == -1 ||
          layer->name() == layersValue && layersIndex == i) {
        layersVisibility.showLayer(layer);
        break;
      }
    }
  }
}

doc::Tag* calculate_selected_frames(const Site& site,
                                    const std::string& framesValue,
                                    doc::SelectedFrames& selFrames)
{
  doc::Tag* tag = nullptr;

  if (framesValue == kSelectedFrames) {
    if (!site.selectedFrames().empty()) {
      selFrames = site.selectedFrames();
    }
    else {
      selFrames.insert(site.frame(), site.frame());
    }
  }
  else if (framesValue != kAllFrames) {
    tag = site.sprite()->tags().getByName(framesValue);
    if (tag)
      selFrames.insert(tag->fromFrame(),
                       tag->toFrame());
    else
      selFrames.insert(0, site.sprite()->lastFrame());
  }
  else
    selFrames.insert(0, site.sprite()->lastFrame());

  return tag;
}

} // namespace app<|MERGE_RESOLUTION|>--- conflicted
+++ resolved
@@ -67,7 +67,6 @@
   setValue(m_tag->name());
 }
 
-<<<<<<< HEAD
 void fill_area_combobox(const doc::Sprite* sprite, ui::ComboBox* area, const std::string& defArea)
 {
   int i = area->addItem("Canvas");
@@ -88,10 +87,7 @@
   }
 }
 
-void fill_layers_combobox(const doc::Sprite* sprite, ui::ComboBox* layers, const std::string& defLayer)
-=======
 void fill_layers_combobox(const doc::Sprite* sprite, ui::ComboBox* layers, const std::string& defLayer, const int defLayerIndex)
->>>>>>> 00be9afc
 {
   int i = layers->addItem("Visible layers");
   dynamic_cast<ui::ListItem*>(layers->getItem(i))->setValue(kAllLayers);
