// Aseprite
// Copyright (C) 2018-2021  Igara Studio S.A.
// Copyright (C) 2001-2018  David Capello
//
// This program is distributed under the terms of
// the End-User License Agreement for Aseprite.

#ifdef HAVE_CONFIG_H
#include "config.h"
#endif

#include "app/app.h"
#include "app/app_menus.h"
#include "app/commands/cmd_open_file.h"
#include "app/commands/command.h"
#include "app/commands/commands.h"
#include "app/commands/params.h"
#include "app/console.h"
#include "app/crash/data_recovery.h"
#include "app/doc.h"
#include "app/ini_file.h"
#include "app/modules/editors.h"
#include "app/modules/gfx.h"
#include "app/modules/gui.h"
#include "app/modules/palettes.h"
#include "app/pref/preferences.h"
#include "app/tools/ink.h"
#include "app/tools/tool_box.h"
#include "app/ui/editor/editor.h"
#include "app/ui/keyboard_shortcuts.h"
#include "app/ui/main_menu_bar.h"
#include "app/ui/main_menu_bar.h"
#include "app/ui/main_window.h"
#include "app/ui/skin/skin_property.h"
#include "app/ui/skin/skin_theme.h"
#include "app/ui/status_bar.h"
#include "app/ui/toolbar.h"
#include "app/ui_context.h"
#include "app/util/open_batch.h"
#include "base/clamp.h"
#include "base/fs.h"
#include "base/memory.h"
#include "base/string.h"
#include "doc/sprite.h"
#include "os/error.h"
#include "os/screen.h"
#include "os/surface.h"
#include "os/system.h"
#include "os/window.h"
#include "ui/intern.h"
#include "ui/ui.h"

#ifdef ENABLE_STEAM
  #include "steam/steam.h"
#endif

#include <algorithm>
#include <cstdio>
#include <list>
#include <vector>

#if defined(_DEBUG) && defined(ENABLE_DATA_RECOVERY)
#include "app/crash/data_recovery.h"
#include "app/modules/editors.h"
#endif

namespace app {

using namespace gfx;
using namespace ui;
using namespace app::skin;

static struct {
  int width;
  int height;
  int scale;
} try_resolutions[] = { { 1024, 768, 2 },
                        {  800, 600, 2 },
                        {  640, 480, 2 },
                        {  320, 240, 1 },
                        {  320, 200, 1 },
                        {    0,   0, 0 } };

//////////////////////////////////////////////////////////////////////

class CustomizedGuiManager : public ui::Manager
                           , public ui::LayoutIO {
public:
  CustomizedGuiManager(const os::WindowRef& nativeWindow)
    : ui::Manager(nativeWindow) {
  }

protected:
  bool onProcessMessage(Message* msg) override;
#if ENABLE_DEVMODE
  bool onProcessDevModeKeyDown(KeyMessage* msg);
#endif
  void onInitTheme(InitThemeEvent& ev) override;
  LayoutIO* onGetLayoutIO() override { return this; }
  void onNewDisplayConfiguration(Display* display) override;

  // LayoutIO implementation
  std::string loadLayout(Widget* widget) override;
  void saveLayout(Widget* widget, const std::string& str) override;
};

static os::WindowRef main_window = nullptr;
static CustomizedGuiManager* manager = nullptr;
static Theme* gui_theme = nullptr;

static ui::Timer* defered_invalid_timer = nullptr;
static gfx::Region defered_invalid_region;

// Load & save graphics configuration
static bool load_gui_config(os::WindowSpec& spec, bool& maximized);
static void save_gui_config();

static bool create_main_window(bool gpuAccel,
                               bool& maximized,
                               std::string& lastError)
{
  os::WindowSpec spec;
  if (!load_gui_config(spec, maximized))
    return false;

  // Scale is equal to 0 when it's the first time the program is
  // executed.
  int scale = Preferences::instance().general.screenScale();

  os::instance()->setGpuAcceleration(gpuAccel);

  try {
    if (!spec.frame().isEmpty() ||
        !spec.contentRect().isEmpty()) {
      spec.scale(scale == 0 ? 2: base::clamp(scale, 1, 4));
      main_window = os::instance()->makeWindow(spec);
    }
  }
  catch (const os::WindowCreationException& e) {
    lastError = e.what();
  }

  if (!main_window) {
    for (int c=0; try_resolutions[c].width; ++c) {
      try {
        spec.frame();
        spec.position(os::WindowSpec::Position::Default);
        spec.scale(scale == 0 ? try_resolutions[c].scale: scale);
        spec.contentRect(gfx::Rect(0, 0,
                                   try_resolutions[c].width * spec.scale(),
                                   try_resolutions[c].height * spec.scale()));
        main_window = os::instance()->makeWindow(spec);
        break;
      }
      catch (const os::WindowCreationException& e) {
        lastError = e.what();
      }
    }
  }

  if (main_window) {
    // Change the scale value only in the first run (this will be
    // saved when the program is closed).
    if (scale == 0)
      Preferences::instance().general.screenScale(main_window->scale());

    if (main_window->isMinimized())
      main_window->maximize();
  }

  return (main_window != nullptr);
}

// Initializes GUI.
int init_module_gui()
{
  auto& pref = Preferences::instance();
  bool maximized = false;
  std::string lastError = "Unknown error";
  bool gpuAccel = pref.general.gpuAcceleration();

  if (!create_main_window(gpuAccel, maximized, lastError)) {
    // If we've created the native window with hardware acceleration,
    // now we try to do it without hardware acceleration.
    if (gpuAccel &&
        (int(os::instance()->capabilities()) &
         int(os::Capabilities::GpuAccelerationSwitch)) == int(os::Capabilities::GpuAccelerationSwitch)) {
      if (create_main_window(false, maximized, lastError)) {
        // Disable hardware acceleration
        pref.general.gpuAcceleration(false);
      }
    }
  }

  if (!main_window) {
    os::error_message(
      ("Unable to create a user-interface window.\nDetails: "+lastError+"\n").c_str());
    return -1;
  }

  // Create the default-manager
  manager = new CustomizedGuiManager(main_window);

  // Setup the GUI theme for all widgets
  gui_theme = new SkinTheme;
  ui::set_theme(gui_theme, pref.general.uiScale());

  if (maximized)
    main_window->maximize();

  // Handle live resize too redraw the entire manager, dispatch the UI
  // messages, and flip the window.
  os::instance()->handleWindowResize =
    [](os::Window* window) {
      Display* display = Manager::getDisplayFromNativeWindow(window);
      if (!display)
        display = manager->display();
      ASSERT(display);

      Message* msg = new Message(kResizeDisplayMessage);
      msg->setDisplay(display);
      msg->setRecipient(manager);
      msg->setPropagateToChildren(false);

      manager->enqueueMessage(msg);
      manager->dispatchMessages();
    };

  // Set graphics options for next time
  save_gui_config();

  update_windows_color_profile_from_preferences();

  return 0;
}

void exit_module_gui()
{
  save_gui_config();

  delete defered_invalid_timer;
  delete manager;

  // Now we can destroy theme
  ui::set_theme(nullptr, ui::guiscale());
  delete gui_theme;

  // This should be the last unref() of the display to delete it.
  main_window.reset();
}

void update_windows_color_profile_from_preferences()
{
  auto system = os::instance();

  gen::WindowColorProfile windowProfile;
  if (Preferences::instance().color.manage())
    windowProfile = Preferences::instance().color.windowProfile();
  else
    windowProfile = gen::WindowColorProfile::SRGB;

  os::ColorSpaceRef osCS = nullptr;

  switch (windowProfile) {
    case gen::WindowColorProfile::MONITOR:
      osCS = nullptr;
      break;
    case gen::WindowColorProfile::SRGB:
      osCS = system->makeColorSpace(gfx::ColorSpace::MakeSRGB());
      break;
    case gen::WindowColorProfile::SPECIFIC: {
      std::string name =
        Preferences::instance().color.windowProfileName();

      std::vector<os::ColorSpaceRef> colorSpaces;
      system->listColorSpaces(colorSpaces);

      for (auto& cs : colorSpaces) {
        auto gfxCs = cs->gfxColorSpace();
        if (gfxCs->type() == gfx::ColorSpace::ICC &&
            gfxCs->name() == name) {
          osCS = cs;
          break;
        }
      }
      break;
    }
  }

  // Set the default color space for all windows (osCS can be nullptr
  // which means that each window should use its monitor color space)
  system->setWindowsColorSpace(osCS);

  // Set the color space of all windows
  for (ui::Widget* widget : manager->children()) {
    ASSERT(widget->type() == ui::kWindowWidget);
    auto window = static_cast<ui::Window*>(widget);
    if (window->ownDisplay()) {
      if (auto display = window->display())
        display->nativeWindow()->setColorSpace(osCS);
    }
  }
}

static bool load_gui_config(os::WindowSpec& spec, bool& maximized)
{
  os::ScreenRef screen = os::instance()->mainScreen();
#ifdef LAF_SKIA
  ASSERT(screen);
#else
  // Compiled without Skia (none backend), without screen.
  if (!screen) {
    std::printf(
      "\n"
      "  Aseprite cannot initialize GUI because it was compiled with LAF_BACKEND=none\n"
      "\n"
      "  Check the documentation in:\n"
      "  https://github.com/aseprite/laf/blob/main/README.md\n"
      "  https://github.com/aseprite/aseprite/blob/main/INSTALL.md\n"
      "\n");
    return false;
  }
#endif

  spec.screen(screen);

  gfx::Rect frame;
  frame = get_config_rect("GfxMode", "Frame", frame);
  if (!frame.isEmpty()) {
    spec.position(os::WindowSpec::Position::Frame);

    // Limit the content rect position into the available workarea,
    // e.g. this is needed in case that the user closed Aseprite in a
    // 2nd monitor that then unplugged and start Aseprite again.
    bool ok = false;
    os::ScreenList screens;
    os::instance()->listScreens(screens);
    for (const auto& screen : screens) {
      gfx::Rect wa = screen->workarea();
      gfx::Rect intersection = (frame & wa);
      if (intersection.w >= 32 &&
          intersection.h >= 32) {
        ok = true;
        break;
      }
    }

    // Reset content rect
    if (!ok) {
      spec.position(os::WindowSpec::Position::Default);
      frame = gfx::Rect();
    }
  }

  if (frame.isEmpty()) {
    frame = screen->workarea().shrink(64);

    // Try to get Width/Height from previous Aseprite versions
    frame.w = get_config_int("GfxMode", "Width", frame.w);
    frame.h = get_config_int("GfxMode", "Height", frame.h);
  }
  spec.frame(frame);

  maximized = get_config_bool("GfxMode", "Maximized", true);

  ui::set_multiple_displays(Preferences::instance().experimental.multipleWindows());
  return true;
}

static void save_gui_config()
{
  os::Window* window = manager->display()->nativeWindow();
  if (window) {
    const bool maximized = (window->isMaximized() ||
                            window->isFullscreen());
    const gfx::Rect frame = (maximized ? window->restoredFrame():
                                         window->frame());

    set_config_bool("GfxMode", "Maximized", maximized);
    set_config_rect("GfxMode", "Frame", frame);
  }
}

void update_screen_for_document(const Doc* document)
{
  // Without document.
  if (!document) {
    // Well, change to the default palette.
    if (set_current_palette(NULL, false)) {
      // If the palette changes, refresh the whole screen.
      if (manager)
        manager->invalidate();
    }
  }
  // With a document.
  else {
    const_cast<Doc*>(document)->notifyGeneralUpdate();

    // Update the tabs (maybe the modified status has been changed).
    app_rebuild_documents_tabs();
  }
}

void load_window_pos(Window* window, const char* section,
                     const bool limitMinSize)
{
  Display* parentDisplay =
    (window->display() ? window->display():
                         window->manager()->display());
  Rect workarea =
    (get_multiple_displays() ?
     parentDisplay->nativeWindow()->screen()->workarea():
     parentDisplay->bounds());

  // Default position
  Rect origPos = window->bounds();

  // Load configurated position
  Rect pos = get_config_rect(section, "WindowPos", origPos);

  if (limitMinSize) {
    pos.w = base::clamp(pos.w, origPos.w, workarea.w);
    pos.h = base::clamp(pos.h, origPos.h, workarea.h);
  }
  else {
    pos.w = std::min(pos.w, workarea.w);
    pos.h = std::min(pos.h, workarea.h);
  }

  pos.setOrigin(Point(base::clamp(pos.x, workarea.x, workarea.x2()-pos.w),
                      base::clamp(pos.y, workarea.y, workarea.y2()-pos.h)));

  window->setBounds(pos);

  if (get_multiple_displays()) {
    Rect frame = get_config_rect(section, "WindowFrame", gfx::Rect());
    if (!frame.isEmpty()) {
      limit_with_workarea(parentDisplay, frame);
      window->loadNativeFrame(frame);
    }
  }
  else {
    del_config_value(section, "WindowFrame");
  }
}

void save_window_pos(Window* window, const char* section)
{
  gfx::Rect rc;

  if (!window->lastNativeFrame().isEmpty()) {
    const os::Window* mainNativeWindow = manager->display()->nativeWindow();
    rc = window->lastNativeFrame();
    set_config_rect(section, "WindowFrame", rc);
    rc.offset(-mainNativeWindow->frame().origin());
    rc /= mainNativeWindow->scale();
  }
  else {
    del_config_value(section, "WindowFrame");
    rc = window->bounds();
  }

  set_config_rect(section, "WindowPos", rc);
}

// TODO Replace this with new theme styles
Widget* setup_mini_font(Widget* widget)
{
  auto skinProp = get_skin_property(widget);
  skinProp->setMiniFont();
  return widget;
}

// TODO Replace this with new theme styles
Widget* setup_mini_look(Widget* widget)
{
  auto skinProp = get_skin_property(widget);
  skinProp->setLook(MiniLook);
  return widget;
}

//////////////////////////////////////////////////////////////////////
// Button style (convert radio or check buttons and draw it like
// normal buttons)

void defer_invalid_rect(const gfx::Rect& rc)
{
  if (!defered_invalid_timer)
    defered_invalid_timer = new ui::Timer(250, manager);

  defered_invalid_timer->stop();
  defered_invalid_timer->start();
  defered_invalid_region.createUnion(defered_invalid_region, gfx::Region(rc));
}

//////////////////////////////////////////////////////////////////////
// Manager event handler.

bool CustomizedGuiManager::onProcessMessage(Message* msg)
{
#ifdef ENABLE_STEAM
  if (auto steamAPI = steam::SteamAPI::instance())
    steamAPI->runCallbacks();
#endif

  switch (msg->type()) {

<<<<<<< HEAD
    case kCloseDisplayMessage:
      // When the main display is closed...
      if (msg->display() == this->display()) {
        // Execute the "Exit" command.
        Command* command = Commands::instance()->byId(CommandId::Exit());
        UIContext::instance()->executeCommandFromMenuOrShortcut(command);
        return true;
=======
    case kCloseDisplayMessage: {
      // Exit command is only allowed when the main window is the current
      // window running.
      if (getForegroundWindow() == App::instance()->mainWindow()) {
        // Execute the "Exit" command.
        Command* command = Commands::instance()->byId(CommandId::Exit());
        UIContext::instance()->executeCommandFromMenuOrShortcut(command);
>>>>>>> c5fccb14
      }
      break;

    case kDropFilesMessage:
      // Files are processed only when the main window is the current
      // window running.
      //
      // TODO could we send the files to each dialog?
      if (getForegroundWindow() == App::instance()->mainWindow()) {
        base::paths files = static_cast<DropFilesMessage*>(msg)->files();
        UIContext* ctx = UIContext::instance();
        OpenBatchOfFiles batch;

        while (!files.empty()) {
          auto fn = files.front();
          files.erase(files.begin());

          // If the document is already open, select it.
          Doc* doc = ctx->documents().getByFileName(fn);
          if (doc) {
            DocView* docView = ctx->getFirstDocView(doc);
            if (docView)
              ctx->setActiveView(docView);
            else {
              ASSERT(false);    // Must be some DocView available
            }
          }
          // Load the file
          else {
            // Depending on the file type we will want to do different things:
            std::string extension = base::string_to_lower(
              base::get_file_extension(fn));

            // Install the extension
            if (extension == "aseprite-extension") {
              Command* cmd = Commands::instance()->byId(CommandId::Options());
              Params params;
              params.set("installExtension", fn.c_str());
              ctx->executeCommandFromMenuOrShortcut(cmd, params);
            }
            // Other extensions will be handled as an image/sprite
            else {
              batch.open(ctx, fn,
                         false); // Open all frames

              // Remove all used file names from the "dropped files"
              for (const auto& usedFn : batch.usedFiles()) {
                auto it = std::find(files.begin(), files.end(), usedFn);
                if (it != files.end())
                  files.erase(it);
              }
            }
          }
        }
      }
      break;

    case kKeyDownMessage: {
#if ENABLE_DEVMODE
      if (onProcessDevModeKeyDown(static_cast<KeyMessage*>(msg)))
        return true;
#endif  // ENABLE_DEVMODE

      // Call base impl to check if there is a foreground window as
      // top level that needs keys. (In this way we just do not
      // process keyboard shortcuts for menus and tools).
      if (Manager::onProcessMessage(msg))
        return true;

      KeyboardShortcuts* keys = KeyboardShortcuts::instance();
      for (const KeyPtr& key : *keys) {
        if (key->isPressed(msg, *keys)) {
          // Cancel menu-bar loops (to close any popup menu)
          App::instance()->mainWindow()->getMenuBar()->cancelMenuLoop();

          switch (key->type()) {

            case KeyType::Tool: {
              tools::Tool* current_tool = App::instance()->activeTool();
              tools::Tool* select_this_tool = key->tool();
              tools::ToolBox* toolbox = App::instance()->toolBox();
              std::vector<tools::Tool*> possibles;

              // Collect all tools with the pressed keyboard-shortcut
              for (tools::Tool* tool : *toolbox) {
                const KeyPtr key = KeyboardShortcuts::instance()->tool(tool);
                if (key && key->isPressed(msg, *keys))
                  possibles.push_back(tool);
              }

              if (possibles.size() >= 2) {
                bool done = false;

                for (size_t i=0; i<possibles.size(); ++i) {
                  if (possibles[i] != current_tool &&
                      ToolBar::instance()->isToolVisible(possibles[i])) {
                    select_this_tool = possibles[i];
                    done = true;
                    break;
                  }
                }

                if (!done) {
                  for (size_t i=0; i<possibles.size(); ++i) {
                    // If one of the possibilities is the current tool
                    if (possibles[i] == current_tool) {
                      // We select the next tool in the possibilities
                      select_this_tool = possibles[(i+1) % possibles.size()];
                      break;
                    }
                  }
                }
              }

              ToolBar::instance()->selectTool(select_this_tool);
              return true;
            }

            case KeyType::Command: {
              Command* command = key->command();

              // Commands are executed only when the main window is
              // the current window running.
              if (getForegroundWindow() == App::instance()->mainWindow()) {
                // OK, so we can execute the command represented
                // by the pressed-key in the message...
                UIContext::instance()->executeCommandFromMenuOrShortcut(
                  command, key->params());
                return true;
              }
              break;
            }

            case KeyType::Quicktool: {
              // Do nothing, it is used in the editor through the
              // KeyboardShortcuts::getCurrentQuicktool() function.
              break;
            }

          }
          break;
        }
      }
      break;
    }

    case kTimerMessage:
      if (static_cast<TimerMessage*>(msg)->timer() == defered_invalid_timer) {
        invalidateRegion(defered_invalid_region);
        defered_invalid_region.clear();
        defered_invalid_timer->stop();
      }
      break;

  }

  return Manager::onProcessMessage(msg);
}

#if ENABLE_DEVMODE
bool CustomizedGuiManager::onProcessDevModeKeyDown(KeyMessage* msg)
{
  // Ctrl+Shift+Q generates a crash (useful to test the anticrash feature)
  if (msg->ctrlPressed() &&
      msg->shiftPressed() &&
      msg->scancode() == kKeyQ) {
    int* p = nullptr;
    *p = 0;      // *Crash*
    return true; // This line should not be executed anyway
  }

  // Ctrl+F1 switches screen/UI scaling
  if (msg->ctrlPressed() &&
      msg->scancode() == kKeyF1) {
    try {
      os::Window* window = display()->nativeWindow();
      int screenScale = window->scale();
      int uiScale = ui::guiscale();

      if (msg->shiftPressed()) {
        if (screenScale == 2 && uiScale == 1) {
          screenScale = 1;
          uiScale = 1;
        }
        else if (screenScale == 1 && uiScale == 1) {
          screenScale = 1;
          uiScale = 2;
        }
        else if (screenScale == 1 && uiScale == 2) {
          screenScale = 2;
          uiScale = 1;
        }
      }
      else {
        if (screenScale == 2 && uiScale == 1) {
          screenScale = 1;
          uiScale = 2;
        }
        else if (screenScale == 1 && uiScale == 2) {
          screenScale = 1;
          uiScale = 1;
        }
        else if (screenScale == 1 && uiScale == 1) {
          screenScale = 2;
          uiScale = 1;
        }
      }

      if (uiScale != ui::guiscale()) {
        ui::set_theme(ui::get_theme(), uiScale);
      }
      if (screenScale != window->scale()) {
        updateAllDisplaysWithNewScale(screenScale);
      }
    }
    catch (const std::exception& ex) {
      Console::showException(ex);
    }
    return true;
  }

#ifdef ENABLE_DATA_RECOVERY
  // Ctrl+Shift+R recover active sprite from the backup store
  if (msg->ctrlPressed() &&
      msg->shiftPressed() &&
      msg->scancode() == kKeyR &&
      App::instance()->dataRecovery() &&
      App::instance()->dataRecovery()->activeSession() &&
      current_editor &&
      current_editor->document()) {
    Doc* doc = App::instance()
      ->dataRecovery()
      ->activeSession()
      ->restoreBackupById(current_editor->document()->id(), nullptr);
    if (doc)
      UIContext::instance()->documents().add(doc);
    return true;
  }
#endif  // ENABLE_DATA_RECOVERY

  return false;
}
#endif  // ENABLE_DEVMODE

void CustomizedGuiManager::onInitTheme(InitThemeEvent& ev)
{
  Manager::onInitTheme(ev);

  // Update the theme on all menus
  AppMenus::instance()->initTheme();
}

void CustomizedGuiManager::onNewDisplayConfiguration(Display* display)
{
  Manager::onNewDisplayConfiguration(display);

  // Only whne the main display/window is modified
  if (display == this->display()) {
    save_gui_config();

    // TODO Should we provide a more generic way for all ui::Window to
    //      detect the os::Window (or UI Screen Scaling) change?
    Console::notifyNewDisplayConfiguration();
  }
}

std::string CustomizedGuiManager::loadLayout(Widget* widget)
{
  if (widget->window() == nullptr)
    return "";

  std::string windowId = widget->window()->id();
  std::string widgetId = widget->id();

  return get_config_string(("layout:"+windowId).c_str(), widgetId.c_str(), "");
}

void CustomizedGuiManager::saveLayout(Widget* widget, const std::string& str)
{
  if (widget->window() == NULL)
    return;

  std::string windowId = widget->window()->id();
  std::string widgetId = widget->id();

  set_config_string(("layout:"+windowId).c_str(),
                    widgetId.c_str(),
                    str.c_str());
}

} // namespace app<|MERGE_RESOLUTION|>--- conflicted
+++ resolved
@@ -505,23 +505,16 @@
 
   switch (msg->type()) {
 
-<<<<<<< HEAD
     case kCloseDisplayMessage:
-      // When the main display is closed...
-      if (msg->display() == this->display()) {
+      // Only call the exit command/close the app when the the main
+      // display is the closed window in this kCloseDisplayMessage
+      // message and it's the current running foreground window.
+      if (msg->display() == this->display() &&
+          getForegroundWindow() == App::instance()->mainWindow()) {
         // Execute the "Exit" command.
         Command* command = Commands::instance()->byId(CommandId::Exit());
         UIContext::instance()->executeCommandFromMenuOrShortcut(command);
         return true;
-=======
-    case kCloseDisplayMessage: {
-      // Exit command is only allowed when the main window is the current
-      // window running.
-      if (getForegroundWindow() == App::instance()->mainWindow()) {
-        // Execute the "Exit" command.
-        Command* command = Commands::instance()->byId(CommandId::Exit());
-        UIContext::instance()->executeCommandFromMenuOrShortcut(command);
->>>>>>> c5fccb14
       }
       break;
 
