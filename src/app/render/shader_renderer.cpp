--- conflicted
+++ resolved
@@ -412,17 +412,6 @@
   switch (srcImage->colorMode()) {
 
     case doc::ColorMode::RGB: {
-<<<<<<< HEAD
-      auto skImg = SkImages::RasterFromData(
-        SkImageInfo::Make(srcImage->width(),
-                          srcImage->height(),
-                          kRGBA_8888_SkColorType,
-                          kUnpremul_SkAlphaType),
-        skData,
-        srcImage->rowBytes());
-
-=======
->>>>>>> a0e46962
       SkPaint p;
       p.setAlpha(opacity);
       p.setBlendMode(to_skia(blendMode));
@@ -435,18 +424,6 @@
     }
 
     case doc::ColorMode::GRAYSCALE: {
-<<<<<<< HEAD
-      // We use kR8G8_unorm_SkColorType to access gray and alpha
-      auto skImg = SkImages::RasterFromData(
-        SkImageInfo::Make(srcImage->width(),
-                          srcImage->height(),
-                          kR8G8_unorm_SkColorType,
-                          kOpaque_SkAlphaType),
-        skData,
-        srcImage->rowBytes());
-
-=======
->>>>>>> a0e46962
       SkRuntimeShaderBuilder builder(m_grayscaleEffect);
       builder.child("iImg") = skImg->makeRawShader(SkSamplingOptions(SkFilterMode::kNearest));
 
@@ -466,18 +443,6 @@
     }
 
     case doc::ColorMode::INDEXED: {
-<<<<<<< HEAD
-      // We use kAlpha_8_SkColorType to access to the index value through the alpha channel
-      auto skImg = SkImages::RasterFromData(
-        SkImageInfo::Make(srcImage->width(),
-                          srcImage->height(),
-                          kAlpha_8_SkColorType,
-                          kUnpremul_SkAlphaType),
-        skData,
-        srcImage->rowBytes());
-
-=======
->>>>>>> a0e46962
       // Use the palette data as an "width x height" image where
       // width=number of palette colors, and height=1
       const size_t palSize = sizeof(color_t) * m_palette.size();
