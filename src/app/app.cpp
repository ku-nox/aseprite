// Aseprite
// Copyright (C) 2001-2016  David Capello
//
// This program is distributed under the terms of
// the End-User License Agreement for Aseprite.

#ifdef HAVE_CONFIG_H
#include "config.h"
#endif

#include "app/app.h"

#include "app/check_update.h"
#include "app/cli/app_options.h"
#include "app/cli/cli_processor.h"
#include "app/cli/default_cli_delegate.h"
#include "app/cli/preview_cli_delegate.h"
#include "app/color_utils.h"
#include "app/commands/commands.h"
#include "app/console.h"
#include "app/crash/data_recovery.h"
#include "app/file/file.h"
#include "app/file/file_formats_manager.h"
#include "app/file_system.h"
#include "app/gui_xml.h"
#include "app/ini_file.h"
#include "app/log.h"
#include "app/modules.h"
#include "app/modules/gfx.h"
#include "app/modules/gui.h"
#include "app/modules/palettes.h"
#include "app/pref/preferences.h"
#include "app/recent_files.h"
#include "app/resource_finder.h"
#include "app/script/app_scripting.h"
#include "app/send_crash.h"
#include "app/shell.h"
#include "app/tools/active_tool.h"
#include "app/tools/tool_box.h"
#include "app/ui/backup_indicator.h"
#include "app/ui/color_bar.h"
#include "app/ui/document_view.h"
#include "app/ui/editor/editor.h"
#include "app/ui/editor/editor_view.h"
#include "app/ui/input_chain.h"
#include "app/ui/keyboard_shortcuts.h"
#include "app/ui/main_window.h"
#include "app/ui/status_bar.h"
#include "app/ui/toolbar.h"
#include "app/ui/workspace.h"
#include "app/ui_context.h"
#include "app/util/clipboard.h"
#include "app/webserver.h"
#include "base/exception.h"
#include "base/fs.h"
<<<<<<< HEAD
#include "base/path.h"
=======
#include "base/scoped_lock.h"
#include "base/split_string.h"
>>>>>>> 341fb890
#include "base/unique_ptr.h"
#include "doc/site.h"
#include "doc/sprite.h"
#include "script/engine_delegate.h"
#include "she/display.h"
#include "she/error.h"
#include "she/system.h"
#include "ui/intern.h"
#include "ui/ui.h"

#include <iostream>

#ifdef ENABLE_STEAM
  #include "steam/steam.h"
#endif

namespace app {

using namespace ui;

class App::CoreModules {
public:
  ConfigModule m_configModule;
  Preferences m_preferences;
};

class App::Modules {
public:
  LoggerModule m_loggerModule;
  FileSystemModule m_file_system_module;
  tools::ToolBox m_toolbox;
  tools::ActiveToolManager m_activeToolManager;
  CommandsModule m_commands_modules;
  UIContext m_ui_context;
  RecentFiles m_recent_files;
  InputChain m_inputChain;
  clipboard::ClipboardManager m_clipboardManager;
  // This is a raw pointer because we want to delete this explicitly.
  app::crash::DataRecovery* m_recovery;

  Modules(bool createLogInDesktop)
    : m_loggerModule(createLogInDesktop)
    , m_activeToolManager(&m_toolbox)
    , m_recovery(nullptr) {
  }

  app::crash::DataRecovery* recovery() {
    return m_recovery;
  }

  bool hasRecoverySessions() const {
    return m_recovery && !m_recovery->sessions().empty();
  }

  void createDataRecovery() {
#ifdef ENABLE_DATA_RECOVERY
    m_recovery = new app::crash::DataRecovery(&m_ui_context);
#endif
  }

  void deleteDataRecovery() {
#ifdef ENABLE_DATA_RECOVERY
    delete m_recovery;
    m_recovery = nullptr;
#endif
  }

};

App* App::m_instance = NULL;

App::App()
  : m_coreModules(NULL)
  , m_modules(NULL)
  , m_legacy(NULL)
  , m_isGui(false)
  , m_isShell(false)
<<<<<<< HEAD
=======
  , m_exporter(NULL)
  , m_backupIndicator(nullptr)
>>>>>>> 341fb890
{
  ASSERT(m_instance == NULL);
  m_instance = this;
}

void App::initialize(const AppOptions& options)
{
  m_isGui = options.startUI() && !options.previewCLI();
  m_isShell = options.startShell();
  if (m_isGui)
    m_uiSystem.reset(new ui::UISystem);

  m_coreModules = new CoreModules;

  bool createLogInDesktop = false;
  switch (options.verboseLevel()) {
    case AppOptions::kNoVerbose:
      base::set_log_level(ERROR);
      break;
    case AppOptions::kVerbose:
      base::set_log_level(INFO);
      break;
    case AppOptions::kHighlyVerbose:
      base::set_log_level(VERBOSE);
      createLogInDesktop = true;
      break;
  }

  m_modules = new Modules(createLogInDesktop);
  m_legacy = new LegacyModules(isGui() ? REQUIRE_INTERFACE: 0);
  m_brushes.reset(new AppBrushes);

  // Data recovery is enabled only in GUI mode
  if (isGui() && preferences().general.dataRecovery())
    m_modules->createDataRecovery();

  if (isPortable())
    LOG("APP: Running in portable mode\n");

  // Load or create the default palette, or migrate the default
  // palette from an old format palette to the new one, etc.
  load_default_palette();

  // Initialize GUI interface
  if (isGui()) {
    LOG("APP: GUI mode\n");

    // Setup the GUI cursor and redraw screen

    ui::set_use_native_cursors(preferences().cursor.useNativeCursor());
    ui::set_mouse_cursor_scale(preferences().cursor.cursorScale());
    ui::set_mouse_cursor(kArrowCursor);

    ui::Manager::getDefault()->invalidate();

    // Create the main window and show it.
    m_mainWindow.reset(new MainWindow);

    // Default status of the main window.
    app_rebuild_documents_tabs();
    app_default_statusbar_message();

    // Recover data
    if (m_modules->hasRecoverySessions())
      m_mainWindow->showDataRecovery(m_modules->recovery());

    m_mainWindow->openWindow();

    // Redraw the whole screen.
    ui::Manager::getDefault()->invalidate();
  }

  // Procress options
  LOG("APP: Processing options...\n");
  {
    base::UniquePtr<CliDelegate> delegate;
    if (options.previewCLI())
      delegate.reset(new PreviewCliDelegate);
    else
      delegate.reset(new DefaultCliDelegate);

    CliProcessor cli(delegate.get(), options);
    cli.process();
  }

  she::instance()->finishLaunching();
}

void App::run()
{
  // Run the GUI
  if (isGui()) {
    // Initialize Steam API
#ifdef ENABLE_STEAM
    steam::SteamAPI steam;
    if (steam.initialized())
      she::instance()->activateApp();
#endif

#if _DEBUG
    // On OS X, when we compile Aseprite on Debug mode, we're using it
    // outside an app bundle, so we must active the app explicitly.
    she::instance()->activateApp();
#endif

#ifdef ENABLE_UPDATER
    // Launch the thread to check for updates.
    app::CheckUpdateThreadLauncher checkUpdate(
      m_mainWindow->getCheckUpdateDelegate());
    checkUpdate.launch();
#endif

#ifdef ENABLE_WEBSERVER
    // Launch the webserver.
    app::WebServer webServer;
    webServer.start();
#endif

    app::SendCrash sendCrash;
    sendCrash.search();

    // Run the GUI main message loop
    ui::Manager::getDefault()->run();
  }

  // Start shell to execute scripts.
  if (m_isShell) {
    script::StdoutEngineDelegate delegate;
    AppScripting engine(&delegate);
    engine.printLastResult();
    Shell shell;
    shell.run(engine);
  }

  // Destroy all documents in the UIContext.
  const doc::Documents& docs = m_modules->m_ui_context.documents();
  while (!docs.empty()) {
    doc::Document* doc = docs.back();

    // First we close the document. In this way we receive recent
    // notifications related to the document as an app::Document. If
    // we delete the document directly, we destroy the app::Document
    // too early, and then doc::~Document() call
    // DocumentsObserver::onRemoveDocument(). In this way, observers
    // could think that they have a fully created app::Document when
    // in reality it's a doc::Document (in the middle of a
    // destruction process).
    //
    // TODO: This problem is because we're extending doc::Document,
    // in the future, we should remove app::Document.
    doc->close();
    delete doc;
  }

  if (isGui()) {
    // Destroy the window.
    m_mainWindow.reset(NULL);
  }

  // Delete backups (this is a normal shutdown, we are not handling
  // exceptions, and we are not in a destructor).
  m_modules->deleteDataRecovery();
}

// Finishes the Aseprite application.
App::~App()
{
  try {
    LOG("APP: Exit\n");
    ASSERT(m_instance == this);

    // Delete file formats.
    FileFormatsManager::destroyInstance();

    // Fire App Exit signal.
    App::instance()->Exit();

    // Finalize modules, configuration and core.
    Editor::destroyEditorSharedInternals();

    // Save brushes
    m_brushes.reset(nullptr);

    if (m_backupIndicator) {
      delete m_backupIndicator;
      m_backupIndicator = nullptr;
    }

    delete m_legacy;
    delete m_modules;
    delete m_coreModules;

    // Destroy the loaded gui.xml data.
    delete KeyboardShortcuts::instance();
    delete GuiXml::instance();

    m_instance = NULL;
  }
  catch (const std::exception& e) {
    LOG(ERROR) << "APP: Error: " << e.what() << "\n";
    she::error_message(e.what());

    // no re-throw
  }
  catch (...) {
    she::error_message("Error closing " PACKAGE ".\n(uncaught exception)");

    // no re-throw
  }
}

bool App::isPortable()
{
  static bool* is_portable = NULL;
  if (!is_portable) {
    is_portable =
      new bool(
        base::is_file(base::join_path(
            base::get_file_path(base::get_app_path()),
            "aseprite.ini")));
  }
  return *is_portable;
}

tools::ToolBox* App::toolBox() const
{
  ASSERT(m_modules != NULL);
  return &m_modules->m_toolbox;
}

tools::Tool* App::activeTool() const
{
  return m_modules->m_activeToolManager.activeTool();
}

tools::ActiveToolManager* App::activeToolManager() const
{
  return &m_modules->m_activeToolManager;
}

RecentFiles* App::recentFiles() const
{
  ASSERT(m_modules != NULL);
  return &m_modules->m_recent_files;
}

Workspace* App::workspace() const
{
  if (m_mainWindow)
    return m_mainWindow->getWorkspace();
  else
    return nullptr;
}

ContextBar* App::contextBar() const
{
  if (m_mainWindow)
    return m_mainWindow->getContextBar();
  else
    return nullptr;
}

Timeline* App::timeline() const
{
  if (m_mainWindow)
    return m_mainWindow->getTimeline();
  else
    return nullptr;
}

Preferences& App::preferences() const
{
  return m_coreModules->m_preferences;
}

crash::DataRecovery* App::dataRecovery() const
{
  return m_modules->recovery();
}

void App::showNotification(INotificationDelegate* del)
{
  m_mainWindow->showNotification(del);
}

void App::showBackupNotification(bool state)
{
  base::scoped_lock lock(m_backupIndicatorMutex);
  if (state) {
    if (!m_backupIndicator)
      m_backupIndicator = new BackupIndicator;
    m_backupIndicator->start();
  }
  else {
    if (m_backupIndicator)
      m_backupIndicator->stop();
  }
}

void App::updateDisplayTitleBar()
{
  std::string defaultTitle = PACKAGE " v" VERSION;
  std::string title;

  DocumentView* docView = UIContext::instance()->activeView();
  if (docView) {
    // Prepend the document's filename.
    title += docView->document()->name();
    title += " - ";
  }

  title += defaultTitle;
  she::instance()->defaultDisplay()->setTitleBar(title);
}

InputChain& App::inputChain()
{
  return m_modules->m_inputChain;
}

// Updates palette and redraw the screen.
void app_refresh_screen()
{
  Context* context = UIContext::instance();
  ASSERT(context != NULL);

  Site site = context->activeSite();

  if (Palette* pal = site.palette())
    set_current_palette(pal, false);
  else
    set_current_palette(NULL, false);

  // Invalidate the whole screen.
  ui::Manager::getDefault()->invalidate();
}

// TODO remove app_rebuild_documents_tabs() and replace it by
// observable events in the document (so a tab can observe if the
// document is modified).
void app_rebuild_documents_tabs()
{
  if (App::instance()->isGui()) {
    App::instance()->workspace()->updateTabs();
    App::instance()->updateDisplayTitleBar();
  }
}

PixelFormat app_get_current_pixel_format()
{
  Context* context = UIContext::instance();
  ASSERT(context != NULL);

  Document* document = context->activeDocument();
  if (document != NULL)
    return document->sprite()->pixelFormat();
  else
    return IMAGE_RGB;
}

void app_default_statusbar_message()
{
  StatusBar::instance()
    ->setStatusText(250, "%s %s | %s", PACKAGE, VERSION, COPYRIGHT);
}

int app_get_color_to_clear_layer(Layer* layer)
{
  ASSERT(layer != NULL);

  app::Color color;

  // The `Background' is erased with the `Background Color'
  if (layer->isBackground()) {
    if (ColorBar::instance())
      color = ColorBar::instance()->getBgColor();
    else
      color = app::Color::fromRgb(0, 0, 0); // TODO get background color color from doc::Settings
  }
  else // All transparent layers are cleared with the mask color
    color = app::Color::fromMask();

  return color_utils::color_for_layer(color, layer);
}

} // namespace app<|MERGE_RESOLUTION|>--- conflicted
+++ resolved
@@ -53,12 +53,8 @@
 #include "app/webserver.h"
 #include "base/exception.h"
 #include "base/fs.h"
-<<<<<<< HEAD
-#include "base/path.h"
-=======
 #include "base/scoped_lock.h"
 #include "base/split_string.h"
->>>>>>> 341fb890
 #include "base/unique_ptr.h"
 #include "doc/site.h"
 #include "doc/sprite.h"
@@ -136,11 +132,7 @@
   , m_legacy(NULL)
   , m_isGui(false)
   , m_isShell(false)
-<<<<<<< HEAD
-=======
-  , m_exporter(NULL)
   , m_backupIndicator(nullptr)
->>>>>>> 341fb890
 {
   ASSERT(m_instance == NULL);
   m_instance = this;
