--- conflicted
+++ resolved
@@ -56,46 +56,6 @@
 
 namespace {
 
-<<<<<<< HEAD
-=======
-struct ExportSpriteSheetParams : public NewParams {
-  Param<bool> ui { this, true, "ui" };
-  Param<bool> askOverwrite { this, true, { "askOverwrite", "ask-overwrite" } };
-  Param<app::SpriteSheetType> type { this, app::SpriteSheetType::None, "type" };
-  Param<int> columns { this, 0, "columns" };
-  Param<int> rows { this, 0, "rows" };
-  Param<int> width { this, 0, "width" };
-  Param<int> height { this, 0, "height" };
-  Param<std::string> textureFilename { this, std::string(), "textureFilename" };
-  Param<std::string> dataFilename { this, std::string(), "dataFilename" };
-  Param<SpriteSheetDataFormat> dataFormat { this, SpriteSheetDataFormat::Default, "dataFormat" };
-  Param<std::string> filenameFormat { this, std::string(), "filenameFormat" };
-  Param<int> borderPadding { this, 0, "borderPadding" };
-  Param<int> shapePadding { this, 0, "shapePadding" };
-  Param<int> innerPadding { this, 0, "innerPadding" };
-  Param<bool> trimSprite { this, false, "trimSprite" };
-  Param<bool> trim { this, false, "trim" };
-  Param<bool> trimByGrid { this, false, "trimByGrid" };
-  Param<bool> extrude { this, false, "extrude" };
-  Param<bool> ignoreEmpty { this, false, "ignoreEmpty" };
-  Param<bool> mergeDuplicates { this, false, "mergeDuplicates" };
-  Param<bool> openGenerated { this, false, "openGenerated" };
-  Param<std::string> layer { this, std::string(), "layer" };
-  // TODO The layerIndex parameter is for internal use only, layers
-  //      are counted in the same order as they are displayed in the
-  //      Timeline or in the Export Sprite Sheet combobox. But this
-  //      index is different to the one specified in the .aseprite
-  //      file spec (where layers are counted from bottom to top).
-  Param<int> layerIndex { this, -1, "_layerIndex" };
-  Param<std::string> tag { this, std::string(), "tag" };
-  Param<bool> splitLayers { this, false, "splitLayers" };
-  Param<bool> splitTags { this, false, "splitTags" };
-  Param<bool> listLayers { this, true, "listLayers" };
-  Param<bool> listTags { this, true, "listTags" };
-  Param<bool> listSlices { this, true, "listSlices" };
-};
-
->>>>>>> 00be9afc
 #ifdef ENABLE_UI
 
 enum Section {
