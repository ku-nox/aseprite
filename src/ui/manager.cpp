// Aseprite UI Library
// Copyright (C) 2018-2022  Igara Studio S.A.
// Copyright (C) 2001-2018  David Capello
//
// This file is released under the terms of the MIT license.
// Read LICENSE.txt for more information.

// #define REPORT_EVENTS
// #define REPORT_FOCUS_MOVEMENT
// #define DEBUG_PAINT_EVENTS
// #define LIMIT_DISPATCH_TIME
// #define DEBUG_UI_THREADS
#define GARBAGE_TRACE(...)

#ifdef HAVE_CONFIG_H
#include "config.h"
#endif

#include "ui/manager.h"

#include "base/concurrent_queue.h"
#include "base/scoped_value.h"
#include "base/time.h"
#include "os/event.h"
#include "os/event_queue.h"
#include "os/surface.h"
#include "os/system.h"
#include "os/window.h"
#include "os/window_spec.h"
#include "ui/intern.h"
#include "ui/ui.h"

#if defined(DEBUG_PAINT_EVENTS) || defined(DEBUG_UI_THREADS)
#include "base/thread.h"
#endif

#include <algorithm>
#include <limits>
#include <list>
#include <memory>
#include <utility>
#include <vector>

#if defined(_WIN32) && defined(DEBUG_PAINT_EVENTS)
  #define WIN32_LEAN_AND_MEAN
  #include <windows.h>
  #undef min
  #undef max
#endif

namespace ui {

namespace {

// The redraw state is used to avoid drawing the manager when a window
// has been just closed by the user, so we delay the redrawing (the
// kPaintMessages generation) for the next generateMessages() round.
enum class RedrawState {
   Normal,
   AWindowHasJustBeenClosed,
   RedrawDelayed,
   ClosingApp,
};
RedrawState redrawState = RedrawState::Normal;

} // anonymous namespace

static const int NFILTERS = (int)(kFirstRegisteredMessage+1);

struct Filter {
  int message;
  Widget* widget;

  Filter(int message, Widget* widget)
    : message(message)
    , widget(widget) { }
};

typedef std::list<Message*> Messages;
typedef std::list<Filter*> Filters;

Manager* Manager::m_defaultManager = nullptr;

#ifdef DEBUG_UI_THREADS
static base::thread::native_id_type manager_thread = 0;
#endif

static WidgetsList mouse_widgets_list; // List of widgets to send mouse events
static Messages msg_queue;             // Messages queue
static Messages used_msg_queue;        // Messages queue
static base::concurrent_queue<Message*> concurrent_msg_queue;
static Filters msg_filters[NFILTERS]; // Filters for every enqueued message
static int filter_locks = 0;

// Current display with the mouse, used to avoid processing a
// os::Event::MouseLeave of the non-current display/window as when we
// move the mouse between two windows we can receive:
//
//   1. A os::Event::MouseEnter of the new window
//   2. A os::Event::MouseLeave of the old window
//
// Instead of the MouseLeave event of the old window first.
static Display* mouse_display = nullptr;

static Widget* focus_widget;    // The widget with the focus
static Widget* mouse_widget;    // The widget with the mouse
static Widget* capture_widget;  // The widget that captures the mouse

static bool first_time = true;    // true when we don't enter in poll yet

// Don't adjust window positions automatically when it's false. Used
// when Screen/UI scaling is changed to avoid adjusting windows as
// when the os::Display is resized by the user.
static bool auto_window_adjustment = true;

// Keyboard focus movement stuff
inline bool does_accept_focus(Widget* widget)
{
  return ((((widget)->flags() & (FOCUS_STOP |
                                 DISABLED |
                                 HIDDEN |
                                 DECORATIVE)) == FOCUS_STOP) &&
          ((widget)->isVisible()));
}

static int count_widgets_accept_focus(Widget* widget);
static bool child_accept_focus(Widget* widget, bool first);
static Widget* next_widget(Widget* widget);
static int cmp_left(Widget* widget, int x, int y);
static int cmp_right(Widget* widget, int x, int y);
static int cmp_up(Widget* widget, int x, int y);
static int cmp_down(Widget* widget, int x, int y);

namespace {

class LockFilters {
public:
  LockFilters() {
    ++filter_locks;
  }
  ~LockFilters() {
    ASSERT(filter_locks > 0);
    --filter_locks;

    if (filter_locks == 0) {
      // Clear empty filters
      for (Filters& msg_filter : msg_filters) {
        for (auto it = msg_filter.begin(); it != msg_filter.end(); ) {
          Filter* filter = *it;
          if (filter->widget == nullptr) {
            delete filter;
            it = msg_filter.erase(it);
          }
          else {
            ++it;
          }
        }
      }
    }
  }
};

os::Hit handle_native_hittest(os::Window* osWindow,
                              const gfx::Point& pos)
{
  Display* display = Manager::getDisplayFromNativeWindow(osWindow);
  if (display) {
    auto window = static_cast<Window*>(display->containedWidget());
    switch (window->hitTest(pos)) {
      case HitTestNowhere:  return os::Hit::Content;
      case HitTestCaption:  return os::Hit::TitleBar;
      case HitTestClient:   return os::Hit::Content;
      case HitTestBorderNW: return os::Hit::TopLeft;
      case HitTestBorderN:  return os::Hit::Top;
      case HitTestBorderNE: return os::Hit::TopRight;
      case HitTestBorderE:  return os::Hit::Right;
      case HitTestBorderSE: return os::Hit::BottomRight;
      case HitTestBorderS:  return os::Hit::Bottom;
      case HitTestBorderSW: return os::Hit::BottomLeft;
      case HitTestBorderW:  return os::Hit::Left;
    }
  }
  return os::Hit::None;
}

} // anonymous namespace

// static
bool Manager::widgetAssociatedToManager(Widget* widget)
{
  return (focus_widget == widget ||
          mouse_widget == widget ||
          capture_widget == widget ||
          std::find(mouse_widgets_list.begin(),
                    mouse_widgets_list.end(),
                    widget) != mouse_widgets_list.end());
}

Manager::Manager(const os::WindowRef& nativeWindow)
  : Widget(kManagerWidget)
  , m_display(nullptr, nativeWindow, this)
  , m_eventQueue(os::instance()->eventQueue())
  , m_lockedWindow(nullptr)
  , m_mouseButton(kButtonNone)
{
  // The native window can be nullptr when running tests
  if (nativeWindow)
    nativeWindow->setUserData(&m_display);

#ifdef DEBUG_UI_THREADS
  ASSERT(!manager_thread);
  manager_thread = base::this_thread::native_id();
#endif

  if (!m_defaultManager) {
    // Empty lists
    ASSERT(msg_queue.empty());
    mouse_widgets_list.clear();

    // Reset variables
    focus_widget = nullptr;
    mouse_widget = nullptr;
    capture_widget = nullptr;
  }

  setBounds(m_display.bounds());
  setVisible(true);

  // Default manager is the first one (and is always visible).
  if (!m_defaultManager)
    m_defaultManager = this;

  // TODO check if this is needed
  onNewDisplayConfiguration(&m_display);
}

Manager::~Manager()
{
#ifdef DEBUG_UI_THREADS
  ASSERT(manager_thread == base::this_thread::native_id());
#endif

  // There are some messages in queue? Dispatch everything.
  dispatchMessages();
  collectGarbage();

  // Finish the main manager.
  if (m_defaultManager == this) {
    // No more cursor
    set_mouse_cursor(kNoCursor);

    // Check timers & filters
#ifdef _DEBUG
    if (get_app_state() != AppState::kClosingWithException) {
      ASSERT(!Timer::haveTimers());
      for (Filters& msg_filter : msg_filters)
        ASSERT(msg_filter.empty());
    }
    ASSERT(msg_queue.empty());
#endif

    // No more default manager
    m_defaultManager = nullptr;

    // Shutdown system
    mouse_widgets_list.clear();
  }
}

// static
Display* Manager::getDisplayFromNativeWindow(os::Window* window)
{
  if (window)
    return window->userData<Display>();
  else
    return nullptr;
}

void Manager::run()
{
  MessageLoop loop(this);

  if (first_time) {
    first_time = false;

    invalidate();
    set_mouse_cursor(kArrowCursor);
  }

  while (!children().empty())
    loop.pumpMessages();
}

void Manager::flipAllDisplays()
{
  OverlayManager* overlays = OverlayManager::instance();

  update_cursor_overlay();

  // Draw overlays.
  overlays->drawOverlays();

  m_display.flipDisplay();
  if (get_multiple_displays()) {
    for (auto child : children()) {
      auto window = static_cast<Window*>(child);
      if (window->ownDisplay())
        window->display()->flipDisplay();
    }
  }
}

void Manager::updateAllDisplaysWithNewScale(int scale)
{
  os::Window* nativeWindow = m_display.nativeWindow();
  nativeWindow->setScale(scale);

  if (get_multiple_displays()) {
    for (auto child : children()) {
      auto window = static_cast<Window*>(child);
      if (window->ownDisplay()) {
        Display* display = static_cast<Window*>(child)->display();
        display->nativeWindow()->setScale(scale);
        onNewDisplayConfiguration(display);
      }
    }
  }

  onNewDisplayConfiguration(&m_display);
}

bool Manager::generateMessages()
{
#ifdef DEBUG_UI_THREADS
  ASSERT(manager_thread == base::this_thread::native_id());
#endif

  // First check: there are windows to manage?
  if (children().empty())
    return false;

  // Generate messages from other threads
  if (!concurrent_msg_queue.empty()) {
    Message* msg = nullptr;
    while (concurrent_msg_queue.try_pop(msg))
      msg_queue.push_back(msg);
  }

  // Generate messages from OS input
  generateMessagesFromOSEvents();

  // Generate messages for timers
  Timer::pollTimers();

  // Returns true if we have to dispatch messages (if the redraw was
  // delayed, we have to pump messages because there is where paint
  // messages are flushed)
  if (!msg_queue.empty() || redrawState != RedrawState::Normal)
    return true;
  else
    return false;
}

void Manager::generateSetCursorMessage(Display* display,
                                       const gfx::Point& mousePos,
                                       KeyModifiers modifiers,
                                       PointerType pointerType)
{
  if (get_mouse_cursor() == kOutsideDisplay)
    return;

  Widget* dst = (capture_widget ? capture_widget: mouse_widget);
  if (dst)
    enqueueMessage(
      newMouseMessage(
        kSetCursorMessage,
        display, dst,
        mousePos,
        pointerType,
        m_mouseButton,
        modifiers));
  else
    set_mouse_cursor(kArrowCursor);
}

static MouseButton mouse_button_from_os_to_ui(const os::Event& osEvent)
{
  static_assert((int)os::Event::NoneButton == (int)ui::kButtonNone &&
                (int)os::Event::LeftButton == (int)ui::kButtonLeft &&
                (int)os::Event::RightButton == (int)ui::kButtonRight &&
                (int)os::Event::MiddleButton == (int)ui::kButtonMiddle &&
                (int)os::Event::X1Button == (int)ui::kButtonX1 &&
                (int)os::Event::X2Button == (int)ui::kButtonX2,
                "Mouse button constants do not match");
  return (MouseButton)osEvent.button();
}

void Manager::generateMessagesFromOSEvents()
{
#ifdef DEBUG_UI_THREADS
  ASSERT(manager_thread == base::this_thread::native_id());
#endif

  os::Event lastMouseMoveEvent;

  // Events from laf-os
  os::Event osEvent;
  for (;;) {
    // Calculate how much time we can wait for the next message in the
    // event queue.
    double timeout = 0.0;
    if (msg_queue.empty() && redrawState == RedrawState::Normal) {
      if (!Timer::getNextTimeout(timeout))
        timeout = os::EventQueue::kWithoutTimeout;
    }

    if (timeout == os::EventQueue::kWithoutTimeout && used_msg_queue.empty())
      collectGarbage();
#if _DEBUG
    else if (!m_garbage.empty()) {
      GARBAGE_TRACE("collectGarbage() wasn't called #objects=%d"
                    " (msg_queue=%d used_msg_queue=%d redrawState=%d timeout=%.16g)\n",
                    int(m_garbage.size()),
                    msg_queue.size(),
                    used_msg_queue.size(),
                    int(redrawState),
                    timeout);
    }
#endif

    m_eventQueue->getEvent(osEvent, timeout);
    if (osEvent.type() == os::Event::None)
      break;

    Display* display = getDisplayFromNativeWindow(osEvent.window().get());
    if (!display)
      display = this->display();

    switch (osEvent.type()) {

      case os::Event::CloseApp: {
        Message* msg = new Message(kCloseDisplayMessage);
        msg->setDisplay(display);
        msg->setRecipient(this);
        msg->setPropagateToChildren(true);
        enqueueMessage(msg);
        break;
      }

      case os::Event::CloseWindow: {
        Message* msg = new Message(kCloseDisplayMessage);
        msg->setDisplay(display);
        msg->setRecipient(this);
        msg->setPropagateToChildren(true);
        enqueueMessage(msg);
        break;
      }

      case os::Event::ResizeWindow: {
        Message* msg = new Message(kResizeDisplayMessage);
        msg->setDisplay(display);
        msg->setRecipient(this);
        msg->setPropagateToChildren(false);
        enqueueMessage(msg);
        break;
      }

      case os::Event::DropFiles: {
        Message* msg = new DropFilesMessage(osEvent.files());
        msg->setDisplay(display);
        msg->setRecipient(this);
        enqueueMessage(msg);
        break;
      }

      case os::Event::KeyDown:
      case os::Event::KeyUp: {
        Message* msg = new KeyMessage(
          (osEvent.type() == os::Event::KeyDown ?
             kKeyDownMessage:
             kKeyUpMessage),
          osEvent.scancode(),
          osEvent.modifiers(),
          osEvent.unicodeChar(),
          osEvent.repeat());

        msg->setDisplay(display);

        if (osEvent.isDeadKey())
          static_cast<KeyMessage*>(msg)->setDeadKey(true);

        broadcastKeyMsg(msg);
        enqueueMessage(msg);
        break;
      }

      case os::Event::MouseEnter: {
        if (get_multiple_displays()) {
          if (osEvent.window()) {
            ASSERT(display != nullptr);
            _internal_set_mouse_display(display);
          }
        }
        set_mouse_cursor(kArrowCursor);
        lastMouseMoveEvent = osEvent;
        mouse_display = display;
        break;
      }

      case os::Event::MouseLeave: {
        if (mouse_display == display) {
          set_mouse_cursor(kOutsideDisplay);
          setMouse(nullptr);

          _internal_no_mouse_position();
          mouse_display = nullptr;

          // To avoid calling kSetCursorMessage when the mouse leaves
          // the window.
          lastMouseMoveEvent = os::Event();
        }
        break;
      }

      case os::Event::MouseMove: {
        handleMouseMove(
          display,
          osEvent.position(),
          osEvent.modifiers(),
          osEvent.pointerType(),
          osEvent.pressure());
        lastMouseMoveEvent = osEvent;
        break;
      }

      case os::Event::MouseDown: {
        handleMouseDown(
          display,
          osEvent.position(),
          m_mouseButton = mouse_button_from_os_to_ui(osEvent),
          osEvent.modifiers(),
          osEvent.pointerType(),
          osEvent.pressure());
        break;
      }

      case os::Event::MouseUp: {
        handleMouseUp(
          display,
          osEvent.position(),
          mouse_button_from_os_to_ui(osEvent),
          osEvent.modifiers(),
          osEvent.pointerType());
        m_mouseButton = kButtonNone;
        break;
      }

      case os::Event::MouseDoubleClick: {
        handleMouseDoubleClick(
          display,
          osEvent.position(),
          m_mouseButton = mouse_button_from_os_to_ui(osEvent),
          osEvent.modifiers(),
          osEvent.pointerType(),
          osEvent.pressure());
        break;
      }

      case os::Event::MouseWheel: {
        handleMouseWheel(display,
                         osEvent.position(),
                         osEvent.modifiers(),
                         osEvent.pointerType(),
                         osEvent.wheelDelta(),
                         osEvent.preciseWheel());
        break;
      }

      case os::Event::TouchMagnify: {
        handleTouchMagnify(display,
                           osEvent.position(),
                           osEvent.modifiers(),
                           osEvent.magnification());
        break;
      }

      case os::Event::Callback: {
        // Call from the UI thread
        osEvent.execCallback();
        break;
      }

    }
  }

  // Generate just one kSetCursorMessage for the last mouse position
  if (lastMouseMoveEvent.type() != os::Event::None) {
    osEvent = lastMouseMoveEvent;

    Display* display = getDisplayFromNativeWindow(osEvent.window().get());
    if (!display)
      display = this->display();

    generateSetCursorMessage(display,
                             osEvent.position(),
                             osEvent.modifiers(),
                             osEvent.pointerType());
  }
}

void Manager::handleMouseMove(Display* display,
                              const gfx::Point& mousePos,
                              const KeyModifiers modifiers,
                              const PointerType pointerType,
                              const float pressure)
{
  updateMouseWidgets(mousePos, display);

  // Send the mouse movement message
  Widget* dst = (capture_widget ? capture_widget: mouse_widget);
  enqueueMessage(
    newMouseMessage(
      kMouseMoveMessage,
      display, dst,
      mousePos,
      pointerType,
      m_mouseButton,
      modifiers,
      gfx::Point(0, 0),
      false,
      pressure));
}

void Manager::handleMouseDown(Display* display,
                              const gfx::Point& mousePos,
                              MouseButton mouseButton,
                              KeyModifiers modifiers,
                              PointerType pointerType,
                              const float pressure)
{
  handleWindowZOrder();

  enqueueMessage(
    newMouseMessage(
      kMouseDownMessage,
      display,
      (capture_widget ? capture_widget: mouse_widget),
      mousePos,
      pointerType,
      mouseButton,
      modifiers,
      gfx::Point(0, 0),
      false,
      pressure));
}

void Manager::handleMouseUp(Display* display,
                            const gfx::Point& mousePos,
                            MouseButton mouseButton,
                            KeyModifiers modifiers,
                            PointerType pointerType)
{
  enqueueMessage(
    newMouseMessage(
      kMouseUpMessage,
      display,
      (capture_widget ? capture_widget: mouse_widget),
      mousePos,
      pointerType,
      mouseButton,
      modifiers));
}

void Manager::handleMouseDoubleClick(Display* display,
                                     const gfx::Point& mousePos,
                                     MouseButton mouseButton,
                                     KeyModifiers modifiers,
                                     PointerType pointerType,
                                     const float pressure)
{
  Widget* dst = (capture_widget ? capture_widget: mouse_widget);
  if (dst) {
    enqueueMessage(
      newMouseMessage(
        kDoubleClickMessage,
        display, dst, mousePos, pointerType,
        mouseButton, modifiers,
        gfx::Point(0, 0), false,
        pressure));
  }
}

void Manager::handleMouseWheel(Display* display,
                               const gfx::Point& mousePos,
                               KeyModifiers modifiers,
                               PointerType pointerType,
                               const gfx::Point& wheelDelta,
                               bool preciseWheel)
{
  enqueueMessage(newMouseMessage(
      kMouseWheelMessage,
      display,
      (capture_widget ? capture_widget: mouse_widget),
      mousePos, pointerType, m_mouseButton, modifiers,
      wheelDelta, preciseWheel));
}

void Manager::handleTouchMagnify(Display* display,
                                 const gfx::Point& mousePos,
                                 const KeyModifiers modifiers,
                                 const double magnification)
{
  Widget* widget = (capture_widget ? capture_widget: mouse_widget);
  if (widget) {
    Message* msg = new TouchMessage(
      kTouchMagnifyMessage,
      modifiers,
      mousePos,
      magnification);

    msg->setDisplay(display);
    msg->setRecipient(widget);

    enqueueMessage(msg);
  }
}

// Handles Z order: Send the window to top (only when you click in a
// window that aren't the desktop).
//
// TODO code similar to Display::handleWindowZOrder()
void Manager::handleWindowZOrder()
{
  if (capture_widget || !mouse_widget)
    return;

  // The clicked window
  Window* window = mouse_widget->window();
  Manager* win_manager = (window ? window->manager(): nullptr);

  if ((window) &&
    // We cannot change Z-order of desktop windows
    (!window->isDesktop()) &&
    // We cannot change Z order of foreground windows because a
    // foreground window can launch other background windows
    // which should be kept on top of the foreground one.
    (!window->isForeground()) &&
    // If the window is not already the top window of the manager.
    (window != win_manager->getTopWindow())) {
    base::ScopedValue<Widget*> scoped(m_lockedWindow, window, nullptr);

    window->display()->handleWindowZOrder(window);

    // Put it in the top of the list
    win_manager->removeChild(window);

    if (window->isOnTop())
      win_manager->insertChild(0, window);
    else {
      int pos = (int)win_manager->children().size();

      for (auto it=win_manager->children().rbegin(),
             end=win_manager->children().rend();
           it != end; ++it) {
        if (static_cast<Window*>(*it)->isOnTop())
          break;

        --pos;
      }
      win_manager->insertChild(pos, window);
    }

    if (!window->ownDisplay())
      window->invalidate();
  }

  // Put the focus
  setFocus(mouse_widget);
}

// If display is nullptr, mousePos is in screen coordinates, if not,
// it's relative to the display content rect.
void Manager::updateMouseWidgets(const gfx::Point& mousePos,
                                 Display* display)
{
  gfx::Point screenPos = (display ? display->nativeWindow()->pointToScreen(mousePos):
                                    mousePos);

  // Get the list of widgets to send mouse messages.
  mouse_widgets_list.clear();
  broadcastMouseMessage(screenPos,
                        mouse_widgets_list);

  // Get the widget under the mouse
  Widget* widget = nullptr;
  for (auto mouseWidget : mouse_widgets_list) {
    if (get_multiple_displays()) {
      if (display) {
        if (display != mouseWidget->display()) {
          widget = mouseWidget->display()->containedWidget()->pickFromScreenPos(screenPos);
        }
        else {
          widget = mouseWidget->pick(mousePos);
        }
      }
      else {
        widget = mouseWidget->display()->containedWidget()->pickFromScreenPos(screenPos);
      }
    }
    else {
      if (display)
        widget = mouseWidget->pick(mousePos);
      else
        widget = mouseWidget->pickFromScreenPos(screenPos);
    }
    if (widget) {
      // Get the first ancestor of the picked widget that doesn't
      // ignore mouse events.
      while (widget && widget->hasFlags(IGNORE_MOUSE))
        widget = widget->parent();
      break;
    }
  }

  // Fixup "mouse" flag
  if (widget != mouse_widget) {
    if (!widget) {
      freeMouse();
    }
    else {
      setMouse(widget);
    }
  }
}

void Manager::dispatchMessages()
{
  // Send messages in the queue (mouse/key/timer/etc. events) This
  // might change the state of widgets, etc. In case pumpQueue()
  // returns a number greater than 0, it means that we've processed
  // some messages, so we've to redraw the screen.
  if (pumpQueue() > 0 || redrawState == RedrawState::RedrawDelayed) {
    if (redrawState == RedrawState::ClosingApp) {
      // Do nothing, we don't flush nor process paint messages
    }
    // If a window has just been closed with Manager::_closeWindow()
    // after processing messages, we'll wait the next event generation
    // to process painting events (so the manager doesn't lost the
    // DIRTY flag right now).
    else if (redrawState == RedrawState::AWindowHasJustBeenClosed) {
      redrawState = RedrawState::RedrawDelayed;
    }
    else {
      if (redrawState == RedrawState::RedrawDelayed)
        redrawState = RedrawState::Normal;

      // Generate and send just kPaintMessages with the latest UI state.
      flushRedraw();
      pumpQueue();

      // Flip back-buffers to real displays.
      flipAllDisplays();
    }
  }
}

void Manager::addToGarbage(Widget* widget)
{
  ASSERT(widget);
  m_garbage.push_back(widget);
}

void Manager::enqueueMessage(Message* msg)
{
  ASSERT(msg);

  if (is_ui_thread())
    msg_queue.push_back(msg);
  else
    concurrent_msg_queue.push(msg);
}

Window* Manager::getTopWindow()
{
  return static_cast<Window*>(UI_FIRST_WIDGET(children()));
}

Window* Manager::getDesktopWindow()
{
  for (auto child : children()) {
    Window* window = static_cast<Window*>(child);
    if (window->isDesktop())
      return window;
  }
  return nullptr;
}

Window* Manager::getForegroundWindow()
{
  for (auto child : children()) {
    Window* window = static_cast<Window*>(child);
    if (window->isForeground() ||
        window->isDesktop())
      return window;
  }
  return nullptr;
}

Display* Manager::getForegroundDisplay()
{
  if (get_multiple_displays()) {
    Window* window = getForegroundWindow();
    if (window)
      return window->display();
  }
  return &m_display;
}

Widget* Manager::getFocus()
{
  return focus_widget;
}

Widget* Manager::getMouse()
{
  return mouse_widget;
}

Widget* Manager::getCapture()
{
  return capture_widget;
}

void Manager::setFocus(Widget* widget)
{
  if ((focus_widget != widget)
      && (!(widget)
          || (!(widget->hasFlags(DISABLED))
              && !(widget->hasFlags(HIDDEN))
              && !(widget->hasFlags(DECORATIVE))
              && someParentIsFocusStop(widget)))) {
    Widget* commonAncestor = findLowestCommonAncestor(focus_widget, widget);

    // Fetch the focus
    if (focus_widget && focus_widget != commonAncestor) {
      auto msg = new Message(kFocusLeaveMessage);
      msg->setRecipient(focus_widget);
      msg->setPropagateToParent(true);
      msg->setCommonAncestor(commonAncestor);
      enqueueMessage(msg);

      // Remove HAS_FOCUS from all hierarchy
      auto a = focus_widget;
      while (a && a != commonAncestor) {
        a->disableFlags(HAS_FOCUS);
        a = a->parent();
      }
    }

    // Put the focus
    focus_widget = widget;
    if (widget) {
      auto msg = new Message(kFocusEnterMessage);
      msg->setRecipient(widget);
      msg->setPropagateToParent(true);
      msg->setCommonAncestor(commonAncestor);
      enqueueMessage(msg);

      // Add HAS_FOCUS to all hierarchy
      auto a = focus_widget;
      while (a && a != commonAncestor) {
        if (a->hasFlags(FOCUS_STOP))
          a->enableFlags(HAS_FOCUS);
        a = a->parent();
      }
    }
  }
}

void Manager::setMouse(Widget* widget)
{
#ifdef REPORT_EVENTS
  TRACEARGS("Manager::setMouse ",
            (widget ? typeid(*widget).name(): "null"),
            (widget ? widget->id(): ""));
#endif

  if ((mouse_widget != widget) && (!capture_widget)) {
    Widget* commonAncestor = findLowestCommonAncestor(mouse_widget, widget);

    // Fetch the mouse
    if (mouse_widget && mouse_widget != commonAncestor) {
      auto msg = new Message(kMouseLeaveMessage);
      msg->setRecipient(mouse_widget);
      msg->setPropagateToParent(true);
      msg->setCommonAncestor(commonAncestor);
      enqueueMessage(msg);

      // Remove HAS_MOUSE from all the hierarchy
      auto a = mouse_widget;
      while (a && a != commonAncestor) {
        a->disableFlags(HAS_MOUSE);
        a = a->parent();
      }
    }

    // Put the mouse
    mouse_widget = widget;
    if (widget) {
      Display* display = mouse_widget->display();
      gfx::Point mousePos = display->nativeWindow()->pointFromScreen(get_mouse_position());

      auto msg = newMouseMessage(
        kMouseEnterMessage,
        display, nullptr,
        mousePos,
        PointerType::Unknown,
        m_mouseButton,
        kKeyUninitializedModifier);

      msg->setRecipient(widget);
      msg->setPropagateToParent(true);
      msg->setCommonAncestor(commonAncestor);
      enqueueMessage(msg);
      generateSetCursorMessage(display,
                               mousePos,
                               kKeyUninitializedModifier,
                               PointerType::Unknown);

      // Add HAS_MOUSE to all the hierarchy
      auto a = mouse_widget;
      while (a && a != commonAncestor) {
        a->enableFlags(HAS_MOUSE);
        a = a->parent();
      }
    }
  }
}

void Manager::setCapture(Widget* widget)
{
  // To set the capture, we set first the mouse_widget (because
  // mouse_widget shouldn't be != capture_widget)
  setMouse(widget);

  widget->enableFlags(HAS_CAPTURE);
  capture_widget = widget;

  Display* display = (widget ? widget->display(): &m_display);
  ASSERT(display && display->nativeWindow());
  if (display && display->nativeWindow())
    display->nativeWindow()->captureMouse();
}

// Sets the focus to the "magnetic" widget inside the window
void Manager::attractFocus(Widget* widget)
{
  // Get the magnetic widget
  Widget* magnet = findMagneticWidget(widget->window());

  // If magnetic widget exists and it doesn't have the focus
  if (magnet && !magnet->hasFocus())
    setFocus(magnet);
}

void Manager::focusFirstChild(Widget* widget)
{
  for (Widget* it=widget->window(); it; it=next_widget(it)) {
    if (does_accept_focus(it) && !(child_accept_focus(it, true))) {
      setFocus(it);
      break;
    }
  }
}

void Manager::freeFocus()
{
  setFocus(nullptr);
}

void Manager::freeMouse()
{
  setMouse(nullptr);
}

void Manager::freeCapture()
{
  if (capture_widget) {
    Display* display = capture_widget->display();

    capture_widget->disableFlags(HAS_CAPTURE);
    capture_widget = nullptr;

    ASSERT(display && display->nativeWindow());
    if (display && display->nativeWindow())
      display->nativeWindow()->releaseMouse();
  }
}

void Manager::freeWidget(Widget* widget)
{
#ifdef DEBUG_UI_THREADS
  ASSERT(manager_thread == base::this_thread::native_id());
#endif

  if (widget->hasFocus() || (widget == focus_widget))
    freeFocus();

  // We shouldn't free widgets that are locked, it means, widgets that
  // will be re-added soon (e.g. when the stack of windows is
  // temporarily modified).
  if (m_lockedWindow == widget)
    return;

  // Break any relationship with the GUI manager
  if (widget->hasCapture() || (widget == capture_widget))
    freeCapture();

  if (widget->hasMouse() || (widget == mouse_widget))
    freeMouse();

  auto it = std::find(mouse_widgets_list.begin(),
                      mouse_widgets_list.end(),
                      widget);
  if (it != mouse_widgets_list.end())
    mouse_widgets_list.erase(it);

  ASSERT(!Manager::widgetAssociatedToManager(widget));
}

void Manager::removeMessagesFor(Widget* widget)
{
#ifdef DEBUG_UI_THREADS
  ASSERT(manager_thread == base::this_thread::native_id());
#endif

  for (Message* msg : msg_queue)
    msg->removeRecipient(widget);

  for (Message* msg : used_msg_queue)
    msg->removeRecipient(widget);
}

void Manager::removeMessagesFor(Widget* widget, MessageType type)
{
#ifdef DEBUG_UI_THREADS
  ASSERT(manager_thread == base::this_thread::native_id());
#endif

  for (Message* msg : msg_queue)
    if (msg->type() == type)
      msg->removeRecipient(widget);

  for (Message* msg : used_msg_queue)
    if (msg->type() == type)
      msg->removeRecipient(widget);
}

void Manager::removeMessagesForTimer(Timer* timer)
{
#ifdef DEBUG_UI_THREADS
  ASSERT(manager_thread == base::this_thread::native_id());
#endif

  for (Message* msg : msg_queue) {
    if (msg->type() == kTimerMessage &&
        static_cast<TimerMessage*>(msg)->timer() == timer) {
      msg->removeRecipient(msg->recipient());
      static_cast<TimerMessage*>(msg)->_resetTimer();
    }
  }

  for (Message* msg : used_msg_queue) {
    if (msg->type() == kTimerMessage &&
        static_cast<TimerMessage*>(msg)->timer() == timer) {
      msg->removeRecipient(msg->recipient());
      static_cast<TimerMessage*>(msg)->_resetTimer();
    }
  }
}

void Manager::removeMessagesForDisplay(Display* display)
{
#ifdef DEBUG_UI_THREADS
  ASSERT(manager_thread == base::this_thread::native_id());
#endif

  for (Message* msg : msg_queue) {
    if (msg->display() == display) {
      msg->removeRecipient(msg->recipient());
      msg->setDisplay(nullptr);
    }
  }

  for (Message* msg : used_msg_queue) {
    if (msg->display() == display) {
      msg->removeRecipient(msg->recipient());
      msg->setDisplay(nullptr);
    }
  }
}

void Manager::removePaintMessagesForDisplay(Display* display)
{
#ifdef DEBUG_UI_THREADS
  ASSERT(manager_thread == base::this_thread::native_id());
#endif

  for (auto it=msg_queue.begin(); it != msg_queue.end(); ) {
    Message* msg = *it;
    if (msg->type() == kPaintMessage &&
        msg->display() == display) {
      delete msg;
      it = msg_queue.erase(it);
    }
    else
      ++it;
  }
}

void Manager::addMessageFilter(int message, Widget* widget)
{
#ifdef DEBUG_UI_THREADS
  ASSERT(manager_thread == base::this_thread::native_id());
#endif

  LockFilters lock;
  int c = message;
  if (c >= kFirstRegisteredMessage)
    c = kFirstRegisteredMessage;

  msg_filters[c].push_back(new Filter(message, widget));
}

void Manager::removeMessageFilter(int message, Widget* widget)
{
#ifdef DEBUG_UI_THREADS
  ASSERT(manager_thread == base::this_thread::native_id());
#endif

  LockFilters lock;
  int c = message;
  if (c >= kFirstRegisteredMessage)
    c = kFirstRegisteredMessage;

  Filters& msg_filter = msg_filters[c];
  for (Filter* filter : msg_filter) {
    if (filter->widget == widget)
      filter->widget = nullptr;
  }
}

void Manager::removeMessageFilterFor(Widget* widget)
{
#ifdef DEBUG_UI_THREADS
  ASSERT(manager_thread == base::this_thread::native_id());
#endif

  LockFilters lock;
  for (Filters& msg_filter : msg_filters) {
    for (Filter* filter : msg_filter) {
      if (filter->widget == widget)
        filter->widget = nullptr;
    }
  }
}

bool Manager::isFocusMovementMessage(Message* msg)
{
  if (msg->type() != kKeyDownMessage &&
      msg->type() != kKeyUpMessage)
    return false;

  switch (static_cast<KeyMessage*>(msg)->scancode()) {
    case kKeyTab:
    case kKeyLeft:
    case kKeyRight:
    case kKeyUp:
    case kKeyDown:
      return true;
  }
  return false;
}

Widget* Manager::pickFromScreenPos(const gfx::Point& screenPos) const
{
  Display* mainDisplay = display();

  if (get_multiple_displays()) {
    for (auto child : children()) {
      auto window = static_cast<Window*>(child);
      if (window->ownDisplay() ||
          window->display() != mainDisplay) {
        os::Window* nativeWindow = window->display()->nativeWindow();
        if (nativeWindow->frame().contains(screenPos))
          return window->pick(nativeWindow->pointFromScreen(screenPos));
      }
    }

    gfx::Point displayPos = display()->nativeWindow()->pointFromScreen(screenPos);
    for (auto child : children()) {
      auto window = static_cast<Window*>(child);
      if (window->display() == mainDisplay) {
        if (auto picked = window->pick(displayPos))
          return picked;
      }
    }
  }
  return Widget::pickFromScreenPos(screenPos);
}

void Manager::_closingAppWithException()
{
  redrawState = RedrawState::ClosingApp;
}

// Configures the window for begin the loop
void Manager::_openWindow(Window* window, bool center)
{
  Display* parentDisplay = getForegroundDisplay();
  ASSERT(parentDisplay);

  // Opening other window in the "close app" state, ok, let's back to normal.
  if (redrawState == RedrawState::ClosingApp)
    redrawState = RedrawState::Normal;

  // Free all widgets of special states.
  if (window->isWantFocus()) {
    freeCapture();
    freeMouse();
    freeFocus();
  }

  // Add the window to manager.
  insertChild(0, window);

  // Broadcast the open message.
  {
    Message msg(kOpenMessage);
    window->sendMessage(&msg);
  }

  // Relayout
  if (center)
    window->centerWindow(parentDisplay);
  else
    window->layout();

  // If the window already was set a display, we don't setup it
  // (i.e. in the case of combobox popup/window the display field is
  // set to the same display where the ComboBox widget is located)
  if (!window->hasDisplaySet()) {
    // In other case, we can try to create a display/native window for
    // the UI window.
    if (get_multiple_displays()
        && window->shouldCreateNativeWindow()) {
      const int scale = parentDisplay->nativeWindow()->scale();

      os::WindowSpec spec;
      gfx::Rect frame;
      bool changeFrame;
      if (!window->lastNativeFrame().isEmpty()) {
        frame = window->lastNativeFrame();
        changeFrame = true;
      }
      else {
        gfx::Rect relativeToFrame = parentDisplay->nativeWindow()->contentRect();
        frame = window->bounds();
        frame *= scale;
        frame.offset(relativeToFrame.origin());
        changeFrame = false;
      }

      limit_with_workarea(parentDisplay, frame);

      spec.position(os::WindowSpec::Position::Frame);
      spec.frame(frame);
      spec.scale(scale);
      // Only desktop will have the real native window title bar
      // TODO in the future other windows could use the native title bar
      //      when there are no special decorators (or we could just add
      //      the possibility to create new buttons in the native window
      //      title bar)
      spec.titled(window->isDesktop());
      spec.floating(!window->isDesktop());
      spec.resizable(window->isDesktop() || window->isSizeable());
      spec.maximizable(spec.resizable());
      spec.minimizable(window->isDesktop());
      spec.borderless(!window->isDesktop());
      spec.transparent(window->isTransparent());

      if (!window->isDesktop()) {
        spec.parent(parentDisplay->nativeWindow());
      }

      os::WindowRef newNativeWindow = os::instance()->makeWindow(spec);
      ui::Display* newDisplay = new ui::Display(parentDisplay, newNativeWindow, window);

      newNativeWindow->setUserData(newDisplay);
      window->setDisplay(newDisplay, true);

      // Set native title bar text
      newNativeWindow->setTitle(window->text());

      // Activate only non-floating windows
      if (!spec.floating())
        newNativeWindow->activate();
      else
        m_display.nativeWindow()->activate();

      // Move all widgets to the os::Display origin (0,0)
      if (changeFrame) {
        window->setBounds(newNativeWindow->bounds() / scale);
      }
      else {
        window->offsetWidgets(-window->origin().x, -window->origin().y);
      }

      // Handle native hit testing. Required to be able to move/resize
      // a window with a non-mouse pointer (e.g. stylus) on Windows.
      newNativeWindow->handleHitTest = handle_native_hittest;
    }
    else {
      // Same display for desktop window or when multiple displays is
      // disabled.
      window->setDisplay(this->display(), false);
    }
  }

  // Dirty the entire window and show it
  window->setVisible(true);
  window->invalidate();

  // Attract the focus to the magnetic widget...
  // 1) get the magnetic widget
  Widget* magnet = findMagneticWidget(window);
  // 2) if magnetic widget exists and it doesn't have the focus
  if (magnet && !magnet->hasFocus())
    setFocus(magnet);
  // 3) if not, put the focus in the first child
  else if (window->isWantFocus())
    focusFirstChild(window);

  // Update mouse widget (as it can be a widget below the
  // recently opened window).
  updateMouseWidgets(ui::get_mouse_position(), nullptr);
}

void Manager::_closeWindow(Window* window, bool redraw_background)
{
  if (!hasChild(window))
    return;

  gfx::Region reg1;
  if (!window->ownDisplay()) {
    if (redraw_background)
      window->getRegion(reg1);
  }

  // Close all windows to this desktop
  if (window->isDesktop()) {
    while (!children().empty()) {
      Window* child = static_cast<Window*>(children().front());
      if (child == window)
        break;
      else {
        gfx::Region reg2;
        window->getRegion(reg2);
        reg1 |= reg2;

        _closeWindow(child, false);
      }
    }
  }

  // Free all widgets of special states.
  if (capture_widget && capture_widget->window() == window)
    freeCapture();

  if (mouse_widget && mouse_widget->window() == window)
    freeMouse();

  if (focus_widget && focus_widget->window() == window)
    freeFocus();

  // Hide window.
  window->setVisible(false);

  // Close message.
  {
    Message msg(kCloseMessage);
    window->sendMessage(&msg);
  }

  // Destroy native window associated with this window's display if needed
  Display* windowDisplay = window->display();
  Display* parentDisplay;
  if (// The display can be nullptr if the window was not opened or
      // was closed before.
      window->ownDisplay()) {
    parentDisplay = windowDisplay->parentDisplay();
    ASSERT(parentDisplay);
    ASSERT(windowDisplay);
    ASSERT(windowDisplay != this->display());

    // We are receiving several crashes from Windows users where
    // parentDisplay != nullptr and parentDisplay->nativeWindow() ==
    // nullptr, so we have to do some extra checks in these places
    // (anyway this might produce some crashes in other places)
    os::Window* nativeWindow = (windowDisplay ? windowDisplay->nativeWindow(): nullptr);
    os::Window* parentNativeWindow = (parentDisplay ? parentDisplay->nativeWindow(): nullptr);
    ASSERT(nativeWindow);
    ASSERT(parentNativeWindow);

    // Just as we've set the origin of the window bounds to (0, 0)
    // when we created the native window, we have to restore the
    // ui::Window bounds' origin now that we are going to remove/close
    // the native window.
    if (parentNativeWindow && nativeWindow) {
      const int scale = parentNativeWindow->scale();
      const gfx::Point parentOrigin = parentNativeWindow->contentRect().origin();
      const gfx::Point origin = nativeWindow->contentRect().origin();
      const gfx::Rect newBounds((origin - parentOrigin) / scale,
                                window->bounds().size());
      window->setBounds(newBounds);
    }

    // Set the native window user data to nullptr so any other queued
    // native message is not processed.
    window->setDisplay(nullptr, false);
    if (nativeWindow)
      nativeWindow->setUserData<void*>(nullptr);

    // Remove all messages for this display.
    removeMessagesForDisplay(windowDisplay);

    // Remove the mouse cursor from the display that we are going to
    // delete.
    _internal_set_mouse_display(parentDisplay);

    // The ui::Display should destroy the os::Window
    delete windowDisplay;

    // Activate main windows
    if (parentNativeWindow)
      parentNativeWindow->activate();
  }
  else {
    parentDisplay = windowDisplay;
    window->setDisplay(nullptr, false);
  }

  // Update manager list stuff.
  removeChild(window);

  // Redraw background.
  parentDisplay->containedWidget()->invalidateRegion(reg1);

  // Update mouse widget (as it can be a widget below the
  // recently closed window).
  updateMouseWidgets(ui::get_mouse_position(), nullptr);

  if (redrawState != RedrawState::ClosingApp) {
    if (children().empty()) {
      // All windows were closed...
      redrawState = RedrawState::ClosingApp;
    }
    else {
      redrawState = RedrawState::AWindowHasJustBeenClosed;
    }
  }
}

void Manager::_runModalWindow(Window* window)
{
  MessageLoop loop(manager());
  while (!window->hasFlags(HIDDEN))
    loop.pumpMessages();
}

void Manager::_updateMouseWidgets()
{
  // Update mouse widget.
  updateMouseWidgets(ui::get_mouse_position(), nullptr);
}

bool Manager::onProcessMessage(Message* msg)
{
  switch (msg->type()) {

    case kPaintMessage:
      // Draw nothing (the manager should be invisible). On Windows,
      // after closing the main window, the manager will not refresh
      // the os::Display content, so we'll avoid a gray background
      // (the last main window content is kept until the Display is
      // finally closed.)
      return true;

    case kCloseDisplayMessage: {
      if (msg->display() != &m_display) {
        if (Window* window = dynamic_cast<Window*>(msg->display()->containedWidget())) {
          window->closeWindow(this);
        }
      }
      break;
    }

    case kResizeDisplayMessage:
      onNewDisplayConfiguration(msg->display());
      break;

    case kKeyDownMessage:
    case kKeyUpMessage: {
      KeyMessage* keymsg = static_cast<KeyMessage*>(msg);
      keymsg->setPropagateToChildren(true);
      keymsg->setPropagateToParent(false);

      // Continue sending the message to the children of all windows
      // (until a desktop or foreground window).
      Window* win = nullptr;
      for (auto manchild : children()) {
        win = static_cast<Window*>(manchild);

        // Send to the window.
        for (auto winchild : win->children())
          if (winchild->sendMessage(msg))
            return true;

        if (win->isForeground() ||
            win->isDesktop())
          break;
      }

      // Check the focus movement for foreground (non-desktop) windows.
      if (win && win->isForeground()) {
        if (msg->type() == kKeyDownMessage)
          processFocusMovementMessage(msg);
        return true;
      }
      else
        return false;
    }

  }

  return Widget::onProcessMessage(msg);
}

void Manager::onResize(ResizeEvent& ev)
{
  gfx::Rect old_pos = bounds();
  gfx::Rect new_pos = ev.bounds();
  setBoundsQuietly(new_pos);

  // The whole manager area is invalid now.
  m_display.setInvalidRegion(gfx::Region(new_pos));

  const int dx = new_pos.x - old_pos.x;
  const int dy = new_pos.y - old_pos.y;
  const int dw = new_pos.w - old_pos.w;
  const int dh = new_pos.h - old_pos.h;

  for (auto child : children()) {
    Window* window = static_cast<Window*>(child);
    if (window->ownDisplay())
      continue;

    if (window->isDesktop()) {
      window->setBounds(new_pos);
      break;
    }

    gfx::Rect bounds = window->bounds();
    const int cx = bounds.x+bounds.w/2;
    const int cy = bounds.y+bounds.h/2;

    if (auto_window_adjustment) {
      if (cx > old_pos.x+old_pos.w*3/5) {
        bounds.x += dw;
      }
      else if (cx > old_pos.x+old_pos.w*2/5) {
        bounds.x += dw / 2;
      }

      if (cy > old_pos.y+old_pos.h*3/5) {
        bounds.y += dh;
      }
      else if (cy > old_pos.y+old_pos.h*2/5) {
        bounds.y += dh / 2;
      }

      bounds.offset(dx, dy);
    }
    else {
      if (bounds.x2() > new_pos.x2()) {
        bounds.x = new_pos.x2() - bounds.w;
      }
      if (bounds.y2() > new_pos.y2()) {
        bounds.y = new_pos.y2() - bounds.h;
      }
    }
    window->setBounds(bounds);
  }
}

void Manager::onBroadcastMouseMessage(const gfx::Point& screenPos,
                                      WidgetsList& targets)
{
  // Ask to the first window in the "children" list to know how to
  // propagate mouse messages.
  Widget* widget = UI_FIRST_WIDGET(children());
  if (widget)
    widget->broadcastMouseMessage(screenPos, targets);
}

void Manager::onInitTheme(InitThemeEvent& ev)
{
  Widget::onInitTheme(ev);

  // Remap the windows
  const int oldUIScale = ui::details::old_guiscale();
  const int newUIScale = ui::guiscale();
  for (auto widget : children()) {
    if (widget->type() == kWindowWidget) {
      auto window = static_cast<Window*>(widget);
      if (window->isDesktop()) {
        window->layout();
      }
      else {
        gfx::Size displaySize = m_display.size();
        gfx::Rect bounds = window->bounds();
        bounds *= newUIScale;
        bounds /= oldUIScale;
<<<<<<< HEAD
        bounds.x = base::clamp(bounds.x, 0, displaySize.w - bounds.w);
        bounds.y = base::clamp(bounds.y, 0, displaySize.h - bounds.h);
=======
        bounds.x = std::clamp(bounds.x, 0, m_display->width() - bounds.w);
        bounds.y = std::clamp(bounds.y, 0, m_display->height() - bounds.h);
>>>>>>> 25fbe786
        window->setBounds(bounds);
      }
    }
  }
}

LayoutIO* Manager::onGetLayoutIO()
{
  return nullptr;
}

void Manager::onNewDisplayConfiguration(Display* display)
{
  ASSERT(display);
  Widget* container = display->containedWidget();

  gfx::Size displaySize = display->size();
  if ((bounds().w != displaySize.w ||
       bounds().h != displaySize.h)) {
    container->setBounds(gfx::Rect(displaySize));
  }

  // The native window can be nullptr when running tests.
  if (!display->nativeWindow())
    return;

  _internal_set_mouse_display(display);
  container->invalidate();
  container->flushRedraw();
}

void Manager::onSizeHint(SizeHintEvent& ev)
{
  int w = 0, h = 0;

  if (!parent()) {        // hasn' parent?
    w = bounds().w;
    h = bounds().h;
  }
  else {
    gfx::Rect pos = parent()->childrenBounds();

    for (auto child : children()) {
      gfx::Rect cpos = child->bounds();
      pos = pos.createUnion(cpos);
    }

    w = pos.w;
    h = pos.h;
  }

  ev.setSizeHint(gfx::Size(w, h));
}

int Manager::pumpQueue()
{
#ifdef DEBUG_UI_THREADS
  ASSERT(manager_thread == base::this_thread::native_id());
#endif

#ifdef LIMIT_DISPATCH_TIME
  base::tick_t t = base::current_tick();
#endif

  int count = 0;                // Number of processed messages
  while (!msg_queue.empty()) {
#ifdef LIMIT_DISPATCH_TIME
    if (base::current_tick()-t > 250)
      break;
#endif

    // The message to process
    auto it = msg_queue.begin();
    Message* msg = *it;
    ASSERT(msg);

    // Move the message from msg_queue to used_msg_queue
    msg_queue.erase(it);
    auto eraseIt = used_msg_queue.insert(used_msg_queue.end(), msg);

    // Call Timer::tick() if this is a tick message.
    if (msg->type() == kTimerMessage) {
      // The timer can be nullptr if it was removed with removeMessagesForTimer()
      if (auto timer = static_cast<TimerMessage*>(msg)->timer())
        timer->tick();
    }

    bool done = false;

    // Send this message to filters
    {
      Filters& msg_filter = msg_filters[std::min(msg->type(), kFirstRegisteredMessage)];
      if (!msg_filter.empty()) {
        LockFilters lock;
        for (Filter* filter : msg_filter) {
          // The widget can be nullptr in case that the filter was
          // "pre-removed" (it'll finally erased from the
          // msg_filter list from ~LockFilters()).
          if (filter->widget != nullptr &&
              msg->type() == filter->message) {
            msg->setFromFilter(true);
            done = sendMessageToWidget(msg, filter->widget);
            msg->setFromFilter(false);

            if (done)
              break;
          }
        }
      }
    }

    if (!done) {
      // Then send the message to its recipient
      if (Widget* widget = msg->recipient())
        done = sendMessageToWidget(msg, widget);
    }

    // Remove the message from the used_msg_queue
    used_msg_queue.erase(eraseIt);

    // Destroy the message
    delete msg;
    ++count;
  }

  return count;
}

bool Manager::sendMessageToWidget(Message* msg, Widget* widget)
{
#ifdef DEBUG_UI_THREADS
  ASSERT(manager_thread == base::this_thread::native_id());
#endif

  if (!widget)
    return false;

#ifdef REPORT_EVENTS
  {
    static const char* msg_name[] = {
      "kOpenMessage",
      "kCloseMessage",
      "kCloseDisplayMessage",
      "kResizeDisplayMessage",
      "kPaintMessage",
      "kTimerMessage",
      "kDropFilesMessage",
      "kWinMoveMessage",

      "kKeyDownMessage",
      "kKeyUpMessage",
      "kFocusEnterMessage",
      "kFocusLeaveMessage",

      "kMouseDownMessage",
      "kMouseUpMessage",
      "kDoubleClickMessage",
      "kMouseEnterMessage",
      "kMouseLeaveMessage",
      "kMouseMoveMessage",
      "kSetCursorMessage",
      "kMouseWheelMessage",
      "kTouchMagnifyMessage",
    };
    static_assert(kOpenMessage == 0 &&
                  kTouchMagnifyMessage == sizeof(msg_name)/sizeof(const char*)-1,
                  "MessageType enum has changed");
    const char* string =
      (msg->type() >= 0 &&
       msg->type() < sizeof(msg_name)/sizeof(const char*)) ?
      msg_name[msg->type()]: "Unknown";

    TRACEARGS("Event", msg->type(), "(", string, ")",
              "for", ((void*)widget),
              typeid(*widget).name(),
              widget->id().empty());
  }
#endif

  bool used = false;

  // We need to configure the clip region for paint messages
  // before we call Widget::sendMessage().
  if (msg->type() == kPaintMessage) {
    if (widget->hasFlags(HIDDEN))
      return false;

    // Ignore all paint messages when we are closing the app
    if (redrawState == RedrawState::ClosingApp)
      return false;

    PaintMessage* paintMsg = static_cast<PaintMessage*>(msg);
    Display* display = paintMsg->display();

    // TODO use paintMsg->display() here
    // Restore overlays in the region that we're going to paint.
    OverlayManager::instance()->restoreOverlappedAreas(paintMsg->rect());

    os::Surface* surface = display->surface();
    surface->saveClip();

    if (surface->clipRect(paintMsg->rect())) {
#ifdef REPORT_EVENTS
      TRACEARGS(" - clipRect ", paintMsg->rect());
#endif

#ifdef DEBUG_PAINT_EVENTS
      {
        os::SurfaceLock lock(surface);
        os::Paint p;
        p.color(gfx::rgba(0, 0, 255));
        p.style(os::Paint::Fill);
        surface->drawRect(paintMsg->rect(), p);

        display->nativeWindow()
          ->invalidateRegion(gfx::Region(paintMsg->rect()));

#ifdef _WIN32 // TODO add a display->nativeWindow()->updateNow() method ??
        HWND hwnd = (HWND)display->nativeWindow()->nativeHandle();
        UpdateWindow(hwnd);
#else
        base::this_thread::sleep_for(0.002);
#endif
      }
#endif

      // Call the message handler
      used = widget->sendMessage(msg);
    }

    // Restore clip region for paint messages.
    surface->restoreClip();

    // As this kPaintMessage's rectangle was updated, we can
    // remove it from "m_invalidRegion".
    display->subtractInvalidRegion(gfx::Region(paintMsg->rect()));
  }
  else {
    // Call the message handler
    used = widget->sendMessage(msg);
  }

  return used;
}

// It's like Widget::onInvalidateRegion() but optimized for the
// Manager (as we know that all children in a Manager will be windows,
// we can use this knowledge to avoid some calculations).
//
// TODO similar to Window::onInvalidateRegion
void Manager::onInvalidateRegion(const gfx::Region& region)
{
  if (!isVisible() || region.contains(bounds()) == gfx::Region::Out)
    return;

  // Intersect only with manager bounds, we don't need to use
  // getDrawableRegion() because each window will be processed in the
  // following for() loop (and it's highly probable that a desktop
  // Window will use the whole manager portion anyway).
  gfx::Region reg1;
  reg1.createIntersection(region, gfx::Region(bounds()));

  // Redraw windows from top to background.
  bool withDesktop = false;
  for (auto child : children()) {
    ASSERT(dynamic_cast<Window*>(child));
    ASSERT(child->type() == kWindowWidget);
    Window* window = static_cast<Window*>(child);

    // Invalidating the manager only works for the main display, to
    // invalidate windows you have to invalidate them.
    if (window->ownDisplay())
      continue;

    // Invalidate regions of this window
    window->invalidateRegion(reg1);

    // There is desktop?
    if (window->isDesktop()) {
      withDesktop = true;
      break; // Work done
    }

    // Clip this window area for the next window.
    gfx::Region reg2;
    window->getRegion(reg2);
    reg1.createSubtraction(reg1, reg2);
  }

  // Invalidate areas outside windows (only when there are not a
  // desktop window).
  if (!withDesktop) {
    // TODO we should be able to modify m_updateRegion directly here,
    // so we avoid the getDrawableRegion() call from
    // Widget::onInvalidateRegion().
    Widget::onInvalidateRegion(reg1);
  }
}

LayoutIO* Manager::getLayoutIO()
{
  return onGetLayoutIO();
}

void Manager::collectGarbage()
{
  if (m_garbage.empty())
    return;

  GARBAGE_TRACE("Manager::collectGarbage() #objects=%d\n", int(m_garbage.size()));

  for (auto widget : m_garbage) {
    GARBAGE_TRACE(" -> deleting %s %s ---\n",
                  typeid(*widget).name(),
                  widget->id().c_str());
    delete widget;
  }
  m_garbage.clear();
}

/**********************************************************************
                        Internal routines
 **********************************************************************/

// static
Widget* Manager::findLowestCommonAncestor(Widget* a, Widget* b)
{
  if (!a || !b)
    return nullptr;

  Widget* u = a;
  Widget* v = b;
  int aDepth = 0;
  int bDepth = 0;
  while (u) {
    ++aDepth;
    u = u->parent();
  }
  while (v) {
    ++bDepth;
    v = v->parent();
  }

  while (aDepth > bDepth) {
    --aDepth;
    a = a->parent();
  }
  while (bDepth > aDepth) {
    --bDepth;
    b = b->parent();
  }

  while (a && b) {
    if (a == b)
      break;
    a = a->parent();
    b = b->parent();
  }
  return a;
}

// static
bool Manager::someParentIsFocusStop(Widget* widget)
{
  if (widget->isFocusStop())
    return true;

  if (widget->parent())
    return someParentIsFocusStop(widget->parent());
  else
    return false;
}

// static
Widget* Manager::findMagneticWidget(Widget* widget)
{
  Widget* found;

  for (auto child : widget->children()) {
    found = findMagneticWidget(child);
    if (found)
      return found;
  }

  if (widget->isFocusMagnet())
    return widget;
  else
    return nullptr;
}

// static
Message* Manager::newMouseMessage(
  MessageType type,
  Display* display,
  Widget* widget,
  const gfx::Point& mousePos,
  PointerType pointerType,
  MouseButton button,
  KeyModifiers modifiers,
  const gfx::Point& wheelDelta,
  bool preciseWheel,
  float pressure)
{
#ifdef __APPLE__
  // Convert Ctrl+left click -> right-click
  if (widget &&
      widget->isVisible() &&
      widget->isEnabled() &&
      widget->hasFlags(CTRL_RIGHT_CLICK) &&
      (modifiers & kKeyCtrlModifier) &&
      (button == kButtonLeft)) {
    modifiers = KeyModifiers(int(modifiers) & ~int(kKeyCtrlModifier));
    button = kButtonRight;
  }
#endif

  Message* msg = new MouseMessage(
    type, pointerType, button, modifiers, mousePos,
    wheelDelta, preciseWheel, pressure);

  if (display)
    msg->setDisplay(display);

  if (widget)
    msg->setRecipient(widget);

  return msg;
}

// static
void Manager::broadcastKeyMsg(Message* msg)
{
  // Send the message to the widget with capture
  if (capture_widget) {
    msg->setRecipient(capture_widget);
  }
  // Send the msg to the focused widget
  else if (focus_widget) {
    msg->setRecipient(focus_widget);
  }
  // Finally, send the message to the manager, it'll know what to do
  else {
    msg->setRecipient(this);
  }
}

/***********************************************************************
                            Focus Movement
 ***********************************************************************/

// TODO rewrite this function, it is based in an old code from the
//      Allegro library GUI code

bool Manager::processFocusMovementMessage(Message* msg)
{
  int (*cmp)(Widget*, int, int) = nullptr;
  Widget* focus = nullptr;
  Widget* it;
  bool ret = false;
  Window* window = nullptr;
  int c, count;

  // Who have the focus
  if (focus_widget) {
    window = focus_widget->window();
  }
  else if (!this->children().empty()) {
    window = this->getTopWindow();
  }

  if (!window)
    return false;

  // How many children want the focus in this window?
  count = count_widgets_accept_focus(window);

  // One at least
  if (count > 0) {
    std::vector<Widget*> list(count);

    c = 0;

    // Create a list of possible candidates to receive the focus
    for (it=focus_widget; it; it=next_widget(it)) {
      if (does_accept_focus(it) && !(child_accept_focus(it, true)))
        list[c++] = it;
    }
    for (it=window; it != focus_widget; it=next_widget(it)) {
      if (does_accept_focus(it) && !(child_accept_focus(it, true)))
        list[c++] = it;
    }

    // Depending on the pressed key...
    switch (static_cast<KeyMessage*>(msg)->scancode()) {

      case kKeyTab:
        // Reverse tab
        if ((msg->modifiers() & (kKeyShiftModifier | kKeyCtrlModifier | kKeyAltModifier)) != 0) {
          focus = list[count-1];
        }
        // Normal tab
        else if (count > 1) {
          focus = list[1];
        }
        ret = true;
        break;

      // Arrow keys
      case kKeyLeft:  if (!cmp) cmp = cmp_left;
      case kKeyRight: if (!cmp) cmp = cmp_right;
      case kKeyUp:    if (!cmp) cmp = cmp_up;
      case kKeyDown:  if (!cmp) cmp = cmp_down;

        // More than one widget
        if (count > 1) {
          // Position where the focus come
          gfx::Point pt = (focus_widget ? focus_widget->bounds().center():
                                          window->bounds().center());

          c = (focus_widget ? 1: 0);

          // Rearrange the list
          for (int i=c; i<count-1; ++i) {
            for (int j=i+1; j<count; ++j) {
              // Sort the list in ascending order
              if ((*cmp)(list[i], pt.x, pt.y) > (*cmp)(list[j], pt.x, pt.y))
                std::swap(list[i], list[j]);
            }
          }

#ifdef REPORT_FOCUS_MOVEMENT
          // Print list of widgets
          for (int i=c; i<count-1; ++i) {
            TRACE("list[%d] = %d (%s)\n",
                  i, (*cmp)(list[i], pt.x, pt.y),
                  typeid(*list[i]).name());
          }
#endif

          // Check if the new widget to put the focus is not in the wrong way.
          if ((*cmp)(list[c], pt.x, pt.y) < std::numeric_limits<int>::max())
            focus = list[c];
        }
        // If only there are one widget, put the focus in this
        else
          focus = list[0];

        ret = true;
        break;
    }

    if ((focus) && (focus != focus_widget))
      setFocus(focus);
  }

  return ret;
}

static int count_widgets_accept_focus(Widget* widget)
{
  int count = 0;

  for (auto child : widget->children())
    count += count_widgets_accept_focus(child);

  if ((count == 0) && (does_accept_focus(widget)))
    count++;

  return count;
}

static bool child_accept_focus(Widget* widget, bool first)
{
  for (auto child : widget->children())
    if (child_accept_focus(child, false))
      return true;

  return (first ? false: does_accept_focus(widget));
}

static Widget* next_widget(Widget* widget)
{
  if (!widget->children().empty())
    return UI_FIRST_WIDGET(widget->children());

  while (widget->parent() &&
         widget->parent()->type() != kManagerWidget) {
    WidgetsList::const_iterator begin = widget->parent()->children().begin();
    WidgetsList::const_iterator end = widget->parent()->children().end();
    WidgetsList::const_iterator it = std::find(begin, end, widget);

    ASSERT(it != end);

    if ((it+1) != end)
      return *(it+1);
    else
      widget = widget->parent();
  }

  return nullptr;
}

static int cmp_left(Widget* widget, int x, int y)
{
  int z = x - (widget->bounds().x+widget->bounds().w/2);
  if (z <= 0)
    return std::numeric_limits<int>::max();
  return z + ABS((widget->bounds().y+widget->bounds().h/2) - y) * 8;
}

static int cmp_right(Widget* widget, int x, int y)
{
  int z = (widget->bounds().x+widget->bounds().w/2) - x;
  if (z <= 0)
    return std::numeric_limits<int>::max();
  return z + ABS((widget->bounds().y+widget->bounds().h/2) - y) * 8;
}

static int cmp_up(Widget* widget, int x, int y)
{
  int z = y - (widget->bounds().y+widget->bounds().h/2);
  if (z <= 0)
    return std::numeric_limits<int>::max();
  return z + ABS((widget->bounds().x+widget->bounds().w/2) - x) * 8;
}

static int cmp_down(Widget* widget, int x, int y)
{
  int z = (widget->bounds().y+widget->bounds().h/2) - y;
  if (z <= 0)
    return std::numeric_limits<int>::max();
  return z + ABS((widget->bounds().x+widget->bounds().w/2) - x) * 8;
}

} // namespace ui<|MERGE_RESOLUTION|>--- conflicted
+++ resolved
@@ -1731,13 +1731,8 @@
         gfx::Rect bounds = window->bounds();
         bounds *= newUIScale;
         bounds /= oldUIScale;
-<<<<<<< HEAD
-        bounds.x = base::clamp(bounds.x, 0, displaySize.w - bounds.w);
-        bounds.y = base::clamp(bounds.y, 0, displaySize.h - bounds.h);
-=======
-        bounds.x = std::clamp(bounds.x, 0, m_display->width() - bounds.w);
-        bounds.y = std::clamp(bounds.y, 0, m_display->height() - bounds.h);
->>>>>>> 25fbe786
+        bounds.x = std::clamp(bounds.x, 0, displaySize.w - bounds.w);
+        bounds.y = std::clamp(bounds.y, 0, displaySize.h - bounds.h);
         window->setBounds(bounds);
       }
     }
