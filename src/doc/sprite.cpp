--- conflicted
+++ resolved
@@ -1,9 +1,5 @@
 // Aseprite Document Library
-<<<<<<< HEAD
-// Copyright (C) 2018-2021  Igara Studio S.A.
-=======
 // Copyright (C) 2018-2022  Igara Studio S.A.
->>>>>>> 25fbe786
 // Copyright (C) 2001-2018  David Capello
 //
 // This file is released under the terms of the MIT license.
