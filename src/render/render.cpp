--- conflicted
+++ resolved
@@ -329,14 +329,10 @@
   , m_bgType(BgType::TRANSPARENT)
   , m_bgCheckedSize(16, 16)
   , m_globalOpacity(255)
-<<<<<<< HEAD
   , m_selectedLayer(nullptr)
   , m_selectedFrame(-1)
   , m_previewImage(nullptr)
-  , m_onionskinType(OnionskinType::NONE)
-=======
   , m_onionskin(OnionskinType::NONE)
->>>>>>> a6dd7d8f
 {
 }
 
